{
  "name": "fxa-auth-server",
  "version": "1.60.3",
  "dependencies": {
    "ass": {
      "version": "1.0.0",
      "from": "git://github.com/jrgm/ass.git#5be99ee7abc9fcf63f9ebcc37b151b9c822146d1",
      "resolved": "git://github.com/jrgm/ass.git#5be99ee7abc9fcf63f9ebcc37b151b9c822146d1",
      "dependencies": {
        "async": {
          "version": "0.9.0",
          "from": "async@0.9.0",
          "resolved": "https://registry.npmjs.org/async/-/async-0.9.0.tgz"
        },
        "blanket": {
          "version": "1.1.6",
          "from": "blanket@1.1.6",
          "resolved": "https://registry.npmjs.org/blanket/-/blanket-1.1.6.tgz",
          "dependencies": {
            "esprima": {
              "version": "1.0.4",
              "from": "esprima@>=1.0.2 <1.1.0",
              "resolved": "https://registry.npmjs.org/esprima/-/esprima-1.0.4.tgz"
            },
            "falafel": {
              "version": "0.1.6",
              "from": "falafel@>=0.1.6 <0.2.0",
              "resolved": "https://registry.npmjs.org/falafel/-/falafel-0.1.6.tgz"
            },
            "xtend": {
              "version": "2.1.2",
              "from": "xtend@>=2.1.1 <2.2.0",
              "resolved": "https://registry.npmjs.org/xtend/-/xtend-2.1.2.tgz",
              "dependencies": {
                "object-keys": {
                  "version": "0.4.0",
                  "from": "object-keys@>=0.4.0 <0.5.0",
                  "resolved": "https://registry.npmjs.org/object-keys/-/object-keys-0.4.0.tgz"
                }
              }
            }
          }
        },
        "cheerio": {
          "version": "0.14.0",
          "from": "cheerio@0.14.0",
          "resolved": "https://registry.npmjs.org/cheerio/-/cheerio-0.14.0.tgz",
          "dependencies": {
            "htmlparser2": {
              "version": "3.7.3",
              "from": "htmlparser2@>=3.7.0 <3.8.0",
              "resolved": "https://registry.npmjs.org/htmlparser2/-/htmlparser2-3.7.3.tgz",
              "dependencies": {
                "domhandler": {
                  "version": "2.2.1",
                  "from": "domhandler@>=2.2.0 <2.3.0",
                  "resolved": "https://registry.npmjs.org/domhandler/-/domhandler-2.2.1.tgz"
                },
                "domutils": {
                  "version": "1.5.1",
                  "from": "domutils@>=1.5.0 <1.6.0",
                  "resolved": "https://registry.npmjs.org/domutils/-/domutils-1.5.1.tgz",
                  "dependencies": {
                    "dom-serializer": {
                      "version": "0.1.0",
                      "from": "dom-serializer@>=0.0.0 <1.0.0",
                      "resolved": "https://registry.npmjs.org/dom-serializer/-/dom-serializer-0.1.0.tgz",
                      "dependencies": {
                        "domelementtype": {
                          "version": "1.1.3",
                          "from": "domelementtype@>=1.1.1 <1.2.0",
                          "resolved": "https://registry.npmjs.org/domelementtype/-/domelementtype-1.1.3.tgz"
                        },
                        "entities": {
                          "version": "1.1.1",
                          "from": "entities@>=1.1.1 <1.2.0",
                          "resolved": "https://registry.npmjs.org/entities/-/entities-1.1.1.tgz"
                        }
                      }
                    }
                  }
                },
                "domelementtype": {
                  "version": "1.3.0",
                  "from": "domelementtype@>=1.0.0 <2.0.0",
                  "resolved": "https://registry.npmjs.org/domelementtype/-/domelementtype-1.3.0.tgz"
                },
                "readable-stream": {
                  "version": "1.1.14",
                  "from": "readable-stream@>=1.1.0 <1.2.0",
                  "resolved": "https://registry.npmjs.org/readable-stream/-/readable-stream-1.1.14.tgz",
                  "dependencies": {
                    "core-util-is": {
                      "version": "1.0.2",
                      "from": "core-util-is@>=1.0.0 <1.1.0",
                      "resolved": "https://registry.npmjs.org/core-util-is/-/core-util-is-1.0.2.tgz"
                    },
                    "isarray": {
                      "version": "0.0.1",
                      "from": "isarray@0.0.1",
                      "resolved": "https://registry.npmjs.org/isarray/-/isarray-0.0.1.tgz"
                    },
                    "string_decoder": {
                      "version": "0.10.31",
                      "from": "string_decoder@>=0.10.0 <0.11.0",
                      "resolved": "https://registry.npmjs.org/string_decoder/-/string_decoder-0.10.31.tgz"
                    },
                    "inherits": {
                      "version": "2.0.1",
                      "from": "inherits@>=2.0.1 <2.1.0",
                      "resolved": "https://registry.npmjs.org/inherits/-/inherits-2.0.1.tgz"
                    }
                  }
                }
              }
            },
            "entities": {
              "version": "1.0.0",
              "from": "entities@>=1.0.0 <1.1.0",
              "resolved": "https://registry.npmjs.org/entities/-/entities-1.0.0.tgz"
            },
            "CSSselect": {
              "version": "0.4.1",
              "from": "CSSselect@>=0.4.0 <0.5.0",
              "resolved": "https://registry.npmjs.org/CSSselect/-/CSSselect-0.4.1.tgz",
              "dependencies": {
                "CSSwhat": {
                  "version": "0.4.7",
                  "from": "CSSwhat@>=0.4.0 <0.5.0",
                  "resolved": "https://registry.npmjs.org/CSSwhat/-/CSSwhat-0.4.7.tgz"
                },
                "domutils": {
                  "version": "1.4.3",
                  "from": "domutils@>=1.4.0 <1.5.0",
                  "resolved": "https://registry.npmjs.org/domutils/-/domutils-1.4.3.tgz",
                  "dependencies": {
                    "domelementtype": {
                      "version": "1.3.0",
                      "from": "domelementtype@>=1.0.0 <2.0.0",
                      "resolved": "https://registry.npmjs.org/domelementtype/-/domelementtype-1.3.0.tgz"
                    }
                  }
                }
              }
            },
            "lodash": {
              "version": "2.4.2",
              "from": "lodash@>=2.4.1 <2.5.0",
              "resolved": "https://registry.npmjs.org/lodash/-/lodash-2.4.2.tgz"
            }
          }
        },
        "temp": {
          "version": "0.8.1",
          "from": "temp@0.8.1",
          "resolved": "https://registry.npmjs.org/temp/-/temp-0.8.1.tgz",
          "dependencies": {
            "rimraf": {
              "version": "2.2.8",
              "from": "rimraf@>=2.2.6 <2.3.0",
              "resolved": "https://registry.npmjs.org/rimraf/-/rimraf-2.2.8.tgz"
            }
          }
        }
      }
    },
    "aws-sdk": {
      "version": "2.2.10",
      "from": "aws-sdk@2.2.10",
      "resolved": "https://registry.npmjs.org/aws-sdk/-/aws-sdk-2.2.10.tgz",
      "dependencies": {
        "sax": {
          "version": "0.5.3",
          "from": "sax@0.5.3",
          "resolved": "https://registry.npmjs.org/sax/-/sax-0.5.3.tgz"
        },
        "xml2js": {
          "version": "0.2.8",
          "from": "xml2js@0.2.8",
          "resolved": "https://registry.npmjs.org/xml2js/-/xml2js-0.2.8.tgz"
        },
        "xmlbuilder": {
          "version": "0.4.2",
          "from": "xmlbuilder@0.4.2",
          "resolved": "https://registry.npmjs.org/xmlbuilder/-/xmlbuilder-0.4.2.tgz"
        }
      }
    },
    "binary-split": {
      "version": "0.1.2",
      "from": "binary-split@0.1.2",
      "resolved": "https://registry.npmjs.org/binary-split/-/binary-split-0.1.2.tgz",
      "dependencies": {
        "bops": {
          "version": "0.0.6",
          "from": "bops@0.0.6",
          "resolved": "https://registry.npmjs.org/bops/-/bops-0.0.6.tgz",
          "dependencies": {
            "base64-js": {
              "version": "0.0.2",
              "from": "base64-js@0.0.2",
              "resolved": "https://registry.npmjs.org/base64-js/-/base64-js-0.0.2.tgz"
            },
            "to-utf8": {
              "version": "0.0.1",
              "from": "to-utf8@0.0.1",
              "resolved": "https://registry.npmjs.org/to-utf8/-/to-utf8-0.0.1.tgz"
            }
          }
        }
      }
    },
    "bluebird": {
      "version": "2.10.2",
      "from": "bluebird@2.10.2",
      "resolved": "https://registry.npmjs.org/bluebird/-/bluebird-2.10.2.tgz"
    },
    "commander": {
      "version": "2.8.1",
      "from": "commander@2.8.1",
      "resolved": "https://registry.npmjs.org/commander/-/commander-2.8.1.tgz",
      "dependencies": {
        "graceful-readlink": {
          "version": "1.0.1",
          "from": "graceful-readlink@>=1.0.0",
          "resolved": "https://registry.npmjs.org/graceful-readlink/-/graceful-readlink-1.0.1.tgz"
        }
      }
    },
    "convict": {
      "version": "1.3.0",
      "from": "convict@1.3.0",
      "resolved": "https://registry.npmjs.org/convict/-/convict-1.3.0.tgz",
      "dependencies": {
        "depd": {
          "version": "1.1.0",
          "from": "https://registry.npmjs.org/depd/-/depd-1.1.0.tgz",
          "resolved": "https://registry.npmjs.org/depd/-/depd-1.1.0.tgz"
        },
        "json5": {
          "version": "0.5.0",
          "from": "https://registry.npmjs.org/json5/-/json5-0.5.0.tgz",
          "resolved": "https://registry.npmjs.org/json5/-/json5-0.5.0.tgz"
        },
        "moment": {
          "version": "2.12.0",
          "from": "https://registry.npmjs.org/moment/-/moment-2.12.0.tgz",
          "resolved": "https://registry.npmjs.org/moment/-/moment-2.12.0.tgz"
        },
        "optimist": {
          "version": "0.6.1",
          "from": "optimist@0.6.1",
          "resolved": "https://registry.npmjs.org/optimist/-/optimist-0.6.1.tgz",
          "dependencies": {
            "wordwrap": {
              "version": "0.0.3",
              "from": "https://registry.npmjs.org/wordwrap/-/wordwrap-0.0.3.tgz",
              "resolved": "https://registry.npmjs.org/wordwrap/-/wordwrap-0.0.3.tgz"
            },
            "minimist": {
              "version": "0.0.10",
              "from": "https://registry.npmjs.org/minimist/-/minimist-0.0.10.tgz",
              "resolved": "https://registry.npmjs.org/minimist/-/minimist-0.0.10.tgz"
            }
          }
        },
        "validator": {
          "version": "4.6.1",
          "from": "https://registry.npmjs.org/validator/-/validator-4.6.1.tgz",
          "resolved": "https://registry.npmjs.org/validator/-/validator-4.6.1.tgz"
        },
        "varify": {
          "version": "0.1.1",
          "from": "https://registry.npmjs.org/varify/-/varify-0.1.1.tgz",
          "resolved": "https://registry.npmjs.org/varify/-/varify-0.1.1.tgz",
          "dependencies": {
            "redeyed": {
              "version": "0.4.4",
              "from": "https://registry.npmjs.org/redeyed/-/redeyed-0.4.4.tgz",
              "resolved": "https://registry.npmjs.org/redeyed/-/redeyed-0.4.4.tgz",
              "dependencies": {
                "esprima": {
                  "version": "1.0.4",
                  "from": "https://registry.npmjs.org/esprima/-/esprima-1.0.4.tgz",
                  "resolved": "https://registry.npmjs.org/esprima/-/esprima-1.0.4.tgz"
                }
              }
            }
          }
        }
      }
    },
    "email-addresses": {
      "version": "2.0.2",
      "from": "email-addresses@2.0.2",
      "resolved": "https://registry.npmjs.org/email-addresses/-/email-addresses-2.0.2.tgz"
    },
    "envc": {
      "version": "2.4.0",
      "from": "envc@2.4.0",
      "resolved": "https://registry.npmjs.org/envc/-/envc-2.4.0.tgz",
      "dependencies": {
        "params": {
          "version": "0.1.1",
          "from": "params@>=0.1.1 <0.2.0",
          "resolved": "https://registry.npmjs.org/params/-/params-0.1.1.tgz",
          "dependencies": {
            "type-detect": {
              "version": "0.1.2",
              "from": "type-detect@>=0.1.2 <0.2.0",
              "resolved": "https://registry.npmjs.org/type-detect/-/type-detect-0.1.2.tgz"
            }
          }
        }
      }
    },
    "eslint-config-fxa": {
      "version": "1.6.0",
      "from": "eslint-config-fxa@1.6.0",
      "resolved": "https://registry.npmjs.org/eslint-config-fxa/-/eslint-config-fxa-1.6.0.tgz"
    },
    "fxa-auth-db-mysql": {
      "version": "0.59.0",
      "from": "git+https://github.com/mozilla/fxa-auth-db-mysql.git#70e3ce0ddded7d34876f569eeb97d1a93363c66f",
      "resolved": "git+https://github.com/mozilla/fxa-auth-db-mysql.git#70e3ce0ddded7d34876f569eeb97d1a93363c66f",
      "dependencies": {
        "bluebird": {
          "version": "2.1.3",
          "from": "https://registry.npmjs.org/bluebird/-/bluebird-2.1.3.tgz",
          "resolved": "https://registry.npmjs.org/bluebird/-/bluebird-2.1.3.tgz"
        },
        "clone": {
          "version": "0.2.0",
          "from": "https://registry.npmjs.org/clone/-/clone-0.2.0.tgz",
          "resolved": "https://registry.npmjs.org/clone/-/clone-0.2.0.tgz"
        },
        "convict": {
          "version": "1.0.1",
          "from": "https://registry.npmjs.org/convict/-/convict-1.0.1.tgz",
          "resolved": "https://registry.npmjs.org/convict/-/convict-1.0.1.tgz",
          "dependencies": {
            "cjson": {
              "version": "0.3.1",
              "from": "https://registry.npmjs.org/cjson/-/cjson-0.3.1.tgz",
              "resolved": "https://registry.npmjs.org/cjson/-/cjson-0.3.1.tgz",
              "dependencies": {
                "jsonlint": {
                  "version": "1.6.0",
                  "from": "https://registry.npmjs.org/jsonlint/-/jsonlint-1.6.0.tgz",
                  "resolved": "https://registry.npmjs.org/jsonlint/-/jsonlint-1.6.0.tgz",
                  "dependencies": {
                    "nomnom": {
                      "version": "1.8.1",
                      "from": "https://registry.npmjs.org/nomnom/-/nomnom-1.8.1.tgz",
                      "resolved": "https://registry.npmjs.org/nomnom/-/nomnom-1.8.1.tgz",
                      "dependencies": {
                        "underscore": {
                          "version": "1.6.0",
                          "from": "https://registry.npmjs.org/underscore/-/underscore-1.6.0.tgz",
                          "resolved": "https://registry.npmjs.org/underscore/-/underscore-1.6.0.tgz"
                        },
                        "chalk": {
                          "version": "0.4.0",
                          "from": "https://registry.npmjs.org/chalk/-/chalk-0.4.0.tgz",
                          "resolved": "https://registry.npmjs.org/chalk/-/chalk-0.4.0.tgz",
                          "dependencies": {
                            "has-color": {
                              "version": "0.1.7",
                              "from": "https://registry.npmjs.org/has-color/-/has-color-0.1.7.tgz",
                              "resolved": "https://registry.npmjs.org/has-color/-/has-color-0.1.7.tgz"
                            },
                            "ansi-styles": {
                              "version": "1.0.0",
                              "from": "https://registry.npmjs.org/ansi-styles/-/ansi-styles-1.0.0.tgz",
                              "resolved": "https://registry.npmjs.org/ansi-styles/-/ansi-styles-1.0.0.tgz"
                            },
                            "strip-ansi": {
                              "version": "0.1.1",
                              "from": "https://registry.npmjs.org/strip-ansi/-/strip-ansi-0.1.1.tgz",
                              "resolved": "https://registry.npmjs.org/strip-ansi/-/strip-ansi-0.1.1.tgz"
                            }
                          }
                        }
                      }
                    },
                    "JSV": {
                      "version": "4.0.2",
                      "from": "https://registry.npmjs.org/JSV/-/JSV-4.0.2.tgz",
                      "resolved": "https://registry.npmjs.org/JSV/-/JSV-4.0.2.tgz"
                    }
                  }
                }
              }
            },
            "depd": {
              "version": "1.0.1",
              "from": "https://registry.npmjs.org/depd/-/depd-1.0.1.tgz",
              "resolved": "https://registry.npmjs.org/depd/-/depd-1.0.1.tgz"
            },
            "moment": {
              "version": "2.10.6",
              "from": "https://registry.npmjs.org/moment/-/moment-2.10.6.tgz",
              "resolved": "https://registry.npmjs.org/moment/-/moment-2.10.6.tgz"
            },
            "optimist": {
              "version": "0.6.1",
              "from": "https://registry.npmjs.org/optimist/-/optimist-0.6.1.tgz",
              "resolved": "https://registry.npmjs.org/optimist/-/optimist-0.6.1.tgz",
              "dependencies": {
                "wordwrap": {
                  "version": "0.0.3",
                  "from": "https://registry.npmjs.org/wordwrap/-/wordwrap-0.0.3.tgz",
                  "resolved": "https://registry.npmjs.org/wordwrap/-/wordwrap-0.0.3.tgz"
                },
                "minimist": {
                  "version": "0.0.10",
                  "from": "https://registry.npmjs.org/minimist/-/minimist-0.0.10.tgz",
                  "resolved": "https://registry.npmjs.org/minimist/-/minimist-0.0.10.tgz"
                }
              }
            },
            "validator": {
              "version": "3.43.0",
              "from": "https://registry.npmjs.org/validator/-/validator-3.43.0.tgz",
              "resolved": "https://registry.npmjs.org/validator/-/validator-3.43.0.tgz"
            },
            "varify": {
              "version": "0.1.1",
              "from": "https://registry.npmjs.org/varify/-/varify-0.1.1.tgz",
              "resolved": "https://registry.npmjs.org/varify/-/varify-0.1.1.tgz",
              "dependencies": {
                "redeyed": {
                  "version": "0.4.4",
                  "from": "https://registry.npmjs.org/redeyed/-/redeyed-0.4.4.tgz",
                  "resolved": "https://registry.npmjs.org/redeyed/-/redeyed-0.4.4.tgz",
                  "dependencies": {
                    "esprima": {
                      "version": "1.0.4",
                      "from": "https://registry.npmjs.org/esprima/-/esprima-1.0.4.tgz",
                      "resolved": "https://registry.npmjs.org/esprima/-/esprima-1.0.4.tgz"
                    }
                  }
                }
              }
            }
          }
        },
        "mysql": {
          "version": "2.10.0",
          "from": "https://registry.npmjs.org/mysql/-/mysql-2.10.0.tgz",
          "resolved": "https://registry.npmjs.org/mysql/-/mysql-2.10.0.tgz",
          "dependencies": {
            "bignumber.js": {
              "version": "2.1.2",
              "from": "https://registry.npmjs.org/bignumber.js/-/bignumber.js-2.1.2.tgz",
              "resolved": "https://registry.npmjs.org/bignumber.js/-/bignumber.js-2.1.2.tgz"
            },
            "readable-stream": {
              "version": "1.1.13",
              "from": "https://registry.npmjs.org/readable-stream/-/readable-stream-1.1.13.tgz",
              "resolved": "https://registry.npmjs.org/readable-stream/-/readable-stream-1.1.13.tgz",
              "dependencies": {
                "core-util-is": {
                  "version": "1.0.2",
                  "from": "https://registry.npmjs.org/core-util-is/-/core-util-is-1.0.2.tgz",
                  "resolved": "https://registry.npmjs.org/core-util-is/-/core-util-is-1.0.2.tgz"
                },
                "isarray": {
                  "version": "0.0.1",
                  "from": "https://registry.npmjs.org/isarray/-/isarray-0.0.1.tgz",
                  "resolved": "https://registry.npmjs.org/isarray/-/isarray-0.0.1.tgz"
                },
                "string_decoder": {
                  "version": "0.10.31",
                  "from": "https://registry.npmjs.org/string_decoder/-/string_decoder-0.10.31.tgz",
                  "resolved": "https://registry.npmjs.org/string_decoder/-/string_decoder-0.10.31.tgz"
                },
                "inherits": {
                  "version": "2.0.1",
                  "from": "https://registry.npmjs.org/inherits/-/inherits-2.0.1.tgz",
                  "resolved": "https://registry.npmjs.org/inherits/-/inherits-2.0.1.tgz"
                }
              }
            }
          }
        },
        "request": {
          "version": "2.53.0",
          "from": "https://registry.npmjs.org/request/-/request-2.53.0.tgz",
          "resolved": "https://registry.npmjs.org/request/-/request-2.53.0.tgz",
          "dependencies": {
            "bl": {
              "version": "0.9.5",
              "from": "https://registry.npmjs.org/bl/-/bl-0.9.5.tgz",
              "resolved": "https://registry.npmjs.org/bl/-/bl-0.9.5.tgz",
              "dependencies": {
                "readable-stream": {
                  "version": "1.0.33",
                  "from": "https://registry.npmjs.org/readable-stream/-/readable-stream-1.0.33.tgz",
                  "resolved": "https://registry.npmjs.org/readable-stream/-/readable-stream-1.0.33.tgz",
                  "dependencies": {
                    "core-util-is": {
                      "version": "1.0.2",
                      "from": "https://registry.npmjs.org/core-util-is/-/core-util-is-1.0.2.tgz",
                      "resolved": "https://registry.npmjs.org/core-util-is/-/core-util-is-1.0.2.tgz"
                    },
                    "isarray": {
                      "version": "0.0.1",
                      "from": "https://registry.npmjs.org/isarray/-/isarray-0.0.1.tgz",
                      "resolved": "https://registry.npmjs.org/isarray/-/isarray-0.0.1.tgz"
                    },
                    "string_decoder": {
                      "version": "0.10.31",
                      "from": "https://registry.npmjs.org/string_decoder/-/string_decoder-0.10.31.tgz",
                      "resolved": "https://registry.npmjs.org/string_decoder/-/string_decoder-0.10.31.tgz"
                    },
                    "inherits": {
                      "version": "2.0.1",
                      "from": "https://registry.npmjs.org/inherits/-/inherits-2.0.1.tgz",
                      "resolved": "https://registry.npmjs.org/inherits/-/inherits-2.0.1.tgz"
                    }
                  }
                }
              }
            },
            "caseless": {
              "version": "0.9.0",
              "from": "https://registry.npmjs.org/caseless/-/caseless-0.9.0.tgz",
              "resolved": "https://registry.npmjs.org/caseless/-/caseless-0.9.0.tgz"
            },
            "forever-agent": {
              "version": "0.5.2",
              "from": "https://registry.npmjs.org/forever-agent/-/forever-agent-0.5.2.tgz",
              "resolved": "https://registry.npmjs.org/forever-agent/-/forever-agent-0.5.2.tgz"
            },
            "form-data": {
              "version": "0.2.0",
              "from": "https://registry.npmjs.org/form-data/-/form-data-0.2.0.tgz",
              "resolved": "https://registry.npmjs.org/form-data/-/form-data-0.2.0.tgz",
              "dependencies": {
                "async": {
                  "version": "0.9.2",
                  "from": "https://registry.npmjs.org/async/-/async-0.9.2.tgz",
                  "resolved": "https://registry.npmjs.org/async/-/async-0.9.2.tgz"
                }
              }
            },
            "json-stringify-safe": {
              "version": "5.0.1",
              "from": "https://registry.npmjs.org/json-stringify-safe/-/json-stringify-safe-5.0.1.tgz",
              "resolved": "https://registry.npmjs.org/json-stringify-safe/-/json-stringify-safe-5.0.1.tgz"
            },
            "mime-types": {
              "version": "2.0.14",
              "from": "https://registry.npmjs.org/mime-types/-/mime-types-2.0.14.tgz",
              "resolved": "https://registry.npmjs.org/mime-types/-/mime-types-2.0.14.tgz",
              "dependencies": {
                "mime-db": {
                  "version": "1.12.0",
                  "from": "https://registry.npmjs.org/mime-db/-/mime-db-1.12.0.tgz",
                  "resolved": "https://registry.npmjs.org/mime-db/-/mime-db-1.12.0.tgz"
                }
              }
            },
            "node-uuid": {
              "version": "1.4.7",
              "from": "https://registry.npmjs.org/node-uuid/-/node-uuid-1.4.7.tgz",
              "resolved": "https://registry.npmjs.org/node-uuid/-/node-uuid-1.4.7.tgz"
            },
            "qs": {
              "version": "2.3.3",
              "from": "https://registry.npmjs.org/qs/-/qs-2.3.3.tgz",
              "resolved": "https://registry.npmjs.org/qs/-/qs-2.3.3.tgz"
            },
            "tunnel-agent": {
              "version": "0.4.2",
              "from": "https://registry.npmjs.org/tunnel-agent/-/tunnel-agent-0.4.2.tgz",
              "resolved": "https://registry.npmjs.org/tunnel-agent/-/tunnel-agent-0.4.2.tgz"
            },
            "tough-cookie": {
              "version": "2.2.1",
              "from": "https://registry.npmjs.org/tough-cookie/-/tough-cookie-2.2.1.tgz",
              "resolved": "https://registry.npmjs.org/tough-cookie/-/tough-cookie-2.2.1.tgz"
            },
            "http-signature": {
              "version": "0.10.1",
              "from": "https://registry.npmjs.org/http-signature/-/http-signature-0.10.1.tgz",
              "resolved": "https://registry.npmjs.org/http-signature/-/http-signature-0.10.1.tgz",
              "dependencies": {
                "assert-plus": {
                  "version": "0.1.5",
                  "from": "https://registry.npmjs.org/assert-plus/-/assert-plus-0.1.5.tgz",
                  "resolved": "https://registry.npmjs.org/assert-plus/-/assert-plus-0.1.5.tgz"
                },
                "asn1": {
                  "version": "0.1.11",
                  "from": "https://registry.npmjs.org/asn1/-/asn1-0.1.11.tgz",
                  "resolved": "https://registry.npmjs.org/asn1/-/asn1-0.1.11.tgz"
                },
                "ctype": {
                  "version": "0.5.3",
                  "from": "https://registry.npmjs.org/ctype/-/ctype-0.5.3.tgz",
                  "resolved": "https://registry.npmjs.org/ctype/-/ctype-0.5.3.tgz"
                }
              }
            },
            "oauth-sign": {
              "version": "0.6.0",
              "from": "https://registry.npmjs.org/oauth-sign/-/oauth-sign-0.6.0.tgz",
              "resolved": "https://registry.npmjs.org/oauth-sign/-/oauth-sign-0.6.0.tgz"
            },
            "aws-sign2": {
              "version": "0.5.0",
              "from": "https://registry.npmjs.org/aws-sign2/-/aws-sign2-0.5.0.tgz",
              "resolved": "https://registry.npmjs.org/aws-sign2/-/aws-sign2-0.5.0.tgz"
            },
            "stringstream": {
              "version": "0.0.5",
              "from": "https://registry.npmjs.org/stringstream/-/stringstream-0.0.5.tgz",
              "resolved": "https://registry.npmjs.org/stringstream/-/stringstream-0.0.5.tgz"
            },
            "combined-stream": {
              "version": "0.0.7",
              "from": "https://registry.npmjs.org/combined-stream/-/combined-stream-0.0.7.tgz",
              "resolved": "https://registry.npmjs.org/combined-stream/-/combined-stream-0.0.7.tgz",
              "dependencies": {
                "delayed-stream": {
                  "version": "0.0.5",
                  "from": "https://registry.npmjs.org/delayed-stream/-/delayed-stream-0.0.5.tgz",
                  "resolved": "https://registry.npmjs.org/delayed-stream/-/delayed-stream-0.0.5.tgz"
                }
              }
            },
            "isstream": {
              "version": "0.1.2",
              "from": "https://registry.npmjs.org/isstream/-/isstream-0.1.2.tgz",
              "resolved": "https://registry.npmjs.org/isstream/-/isstream-0.1.2.tgz"
            }
          }
        },
        "restify": {
          "version": "4.0.3",
          "from": "https://registry.npmjs.org/restify/-/restify-4.0.3.tgz",
          "resolved": "https://registry.npmjs.org/restify/-/restify-4.0.3.tgz",
          "dependencies": {
            "assert-plus": {
              "version": "0.1.5",
              "from": "https://registry.npmjs.org/assert-plus/-/assert-plus-0.1.5.tgz",
              "resolved": "https://registry.npmjs.org/assert-plus/-/assert-plus-0.1.5.tgz"
            },
            "backoff": {
              "version": "2.4.1",
              "from": "https://registry.npmjs.org/backoff/-/backoff-2.4.1.tgz",
              "resolved": "https://registry.npmjs.org/backoff/-/backoff-2.4.1.tgz",
              "dependencies": {
                "precond": {
                  "version": "0.2.3",
                  "from": "https://registry.npmjs.org/precond/-/precond-0.2.3.tgz",
                  "resolved": "https://registry.npmjs.org/precond/-/precond-0.2.3.tgz"
                }
              }
            },
            "bunyan": {
              "version": "1.6.0",
              "from": "https://registry.npmjs.org/bunyan/-/bunyan-1.6.0.tgz",
              "resolved": "https://registry.npmjs.org/bunyan/-/bunyan-1.6.0.tgz",
              "dependencies": {
                "mv": {
                  "version": "2.1.1",
                  "from": "https://registry.npmjs.org/mv/-/mv-2.1.1.tgz",
                  "resolved": "https://registry.npmjs.org/mv/-/mv-2.1.1.tgz",
                  "dependencies": {
                    "mkdirp": {
                      "version": "0.5.1",
                      "from": "https://registry.npmjs.org/mkdirp/-/mkdirp-0.5.1.tgz",
                      "resolved": "https://registry.npmjs.org/mkdirp/-/mkdirp-0.5.1.tgz",
                      "dependencies": {
                        "minimist": {
                          "version": "0.0.8",
                          "from": "https://registry.npmjs.org/minimist/-/minimist-0.0.8.tgz",
                          "resolved": "https://registry.npmjs.org/minimist/-/minimist-0.0.8.tgz"
                        }
                      }
                    },
                    "ncp": {
                      "version": "2.0.0",
                      "from": "https://registry.npmjs.org/ncp/-/ncp-2.0.0.tgz",
                      "resolved": "https://registry.npmjs.org/ncp/-/ncp-2.0.0.tgz"
                    },
                    "rimraf": {
                      "version": "2.4.5",
                      "from": "https://registry.npmjs.org/rimraf/-/rimraf-2.4.5.tgz",
                      "resolved": "https://registry.npmjs.org/rimraf/-/rimraf-2.4.5.tgz",
                      "dependencies": {
                        "glob": {
                          "version": "6.0.4",
                          "from": "https://registry.npmjs.org/glob/-/glob-6.0.4.tgz",
                          "resolved": "https://registry.npmjs.org/glob/-/glob-6.0.4.tgz",
                          "dependencies": {
                            "inflight": {
                              "version": "1.0.4",
                              "from": "https://registry.npmjs.org/inflight/-/inflight-1.0.4.tgz",
                              "resolved": "https://registry.npmjs.org/inflight/-/inflight-1.0.4.tgz",
                              "dependencies": {
                                "wrappy": {
                                  "version": "1.0.1",
                                  "from": "https://registry.npmjs.org/wrappy/-/wrappy-1.0.1.tgz",
                                  "resolved": "https://registry.npmjs.org/wrappy/-/wrappy-1.0.1.tgz"
                                }
                              }
                            },
                            "inherits": {
                              "version": "2.0.1",
                              "from": "https://registry.npmjs.org/inherits/-/inherits-2.0.1.tgz",
                              "resolved": "https://registry.npmjs.org/inherits/-/inherits-2.0.1.tgz"
                            },
                            "minimatch": {
                              "version": "3.0.0",
                              "from": "https://registry.npmjs.org/minimatch/-/minimatch-3.0.0.tgz",
                              "resolved": "https://registry.npmjs.org/minimatch/-/minimatch-3.0.0.tgz",
                              "dependencies": {
                                "brace-expansion": {
                                  "version": "1.1.3",
                                  "from": "https://registry.npmjs.org/brace-expansion/-/brace-expansion-1.1.3.tgz",
                                  "resolved": "https://registry.npmjs.org/brace-expansion/-/brace-expansion-1.1.3.tgz",
                                  "dependencies": {
                                    "balanced-match": {
                                      "version": "0.3.0",
                                      "from": "https://registry.npmjs.org/balanced-match/-/balanced-match-0.3.0.tgz",
                                      "resolved": "https://registry.npmjs.org/balanced-match/-/balanced-match-0.3.0.tgz"
                                    },
                                    "concat-map": {
                                      "version": "0.0.1",
                                      "from": "https://registry.npmjs.org/concat-map/-/concat-map-0.0.1.tgz",
                                      "resolved": "https://registry.npmjs.org/concat-map/-/concat-map-0.0.1.tgz"
                                    }
                                  }
                                }
                              }
                            },
                            "path-is-absolute": {
                              "version": "1.0.0",
                              "from": "https://registry.npmjs.org/path-is-absolute/-/path-is-absolute-1.0.0.tgz",
                              "resolved": "https://registry.npmjs.org/path-is-absolute/-/path-is-absolute-1.0.0.tgz"
                            }
                          }
                        }
                      }
                    }
                  }
                },
                "safe-json-stringify": {
                  "version": "1.0.3",
                  "from": "https://registry.npmjs.org/safe-json-stringify/-/safe-json-stringify-1.0.3.tgz",
                  "resolved": "https://registry.npmjs.org/safe-json-stringify/-/safe-json-stringify-1.0.3.tgz"
                },
                "moment": {
                  "version": "2.11.2",
                  "from": "https://registry.npmjs.org/moment/-/moment-2.11.2.tgz",
                  "resolved": "https://registry.npmjs.org/moment/-/moment-2.11.2.tgz"
                }
              }
            },
            "csv": {
              "version": "0.4.6",
              "from": "https://registry.npmjs.org/csv/-/csv-0.4.6.tgz",
              "resolved": "https://registry.npmjs.org/csv/-/csv-0.4.6.tgz",
              "dependencies": {
                "csv-generate": {
                  "version": "0.0.6",
                  "from": "https://registry.npmjs.org/csv-generate/-/csv-generate-0.0.6.tgz",
                  "resolved": "https://registry.npmjs.org/csv-generate/-/csv-generate-0.0.6.tgz"
                },
                "csv-parse": {
                  "version": "1.0.1",
                  "from": "https://registry.npmjs.org/csv-parse/-/csv-parse-1.0.1.tgz",
                  "resolved": "https://registry.npmjs.org/csv-parse/-/csv-parse-1.0.1.tgz"
                },
                "stream-transform": {
                  "version": "0.1.1",
                  "from": "https://registry.npmjs.org/stream-transform/-/stream-transform-0.1.1.tgz",
                  "resolved": "https://registry.npmjs.org/stream-transform/-/stream-transform-0.1.1.tgz"
                },
                "csv-stringify": {
                  "version": "0.0.8",
                  "from": "https://registry.npmjs.org/csv-stringify/-/csv-stringify-0.0.8.tgz",
                  "resolved": "https://registry.npmjs.org/csv-stringify/-/csv-stringify-0.0.8.tgz"
                }
              }
            },
            "escape-regexp-component": {
              "version": "1.0.2",
              "from": "https://registry.npmjs.org/escape-regexp-component/-/escape-regexp-component-1.0.2.tgz",
              "resolved": "https://registry.npmjs.org/escape-regexp-component/-/escape-regexp-component-1.0.2.tgz"
            },
            "formidable": {
              "version": "1.0.17",
              "from": "https://registry.npmjs.org/formidable/-/formidable-1.0.17.tgz",
              "resolved": "https://registry.npmjs.org/formidable/-/formidable-1.0.17.tgz"
            },
            "http-signature": {
              "version": "0.11.0",
              "from": "https://registry.npmjs.org/http-signature/-/http-signature-0.11.0.tgz",
              "resolved": "https://registry.npmjs.org/http-signature/-/http-signature-0.11.0.tgz",
              "dependencies": {
                "asn1": {
                  "version": "0.1.11",
                  "from": "https://registry.npmjs.org/asn1/-/asn1-0.1.11.tgz",
                  "resolved": "https://registry.npmjs.org/asn1/-/asn1-0.1.11.tgz"
                },
                "ctype": {
                  "version": "0.5.3",
                  "from": "https://registry.npmjs.org/ctype/-/ctype-0.5.3.tgz",
                  "resolved": "https://registry.npmjs.org/ctype/-/ctype-0.5.3.tgz"
                }
              }
            },
            "keep-alive-agent": {
              "version": "0.0.1",
              "from": "https://registry.npmjs.org/keep-alive-agent/-/keep-alive-agent-0.0.1.tgz",
              "resolved": "https://registry.npmjs.org/keep-alive-agent/-/keep-alive-agent-0.0.1.tgz"
            },
            "lru-cache": {
              "version": "2.7.3",
              "from": "https://registry.npmjs.org/lru-cache/-/lru-cache-2.7.3.tgz",
              "resolved": "https://registry.npmjs.org/lru-cache/-/lru-cache-2.7.3.tgz"
            },
            "mime": {
              "version": "1.3.4",
              "from": "https://registry.npmjs.org/mime/-/mime-1.3.4.tgz",
              "resolved": "https://registry.npmjs.org/mime/-/mime-1.3.4.tgz"
            },
            "negotiator": {
              "version": "0.5.3",
              "from": "https://registry.npmjs.org/negotiator/-/negotiator-0.5.3.tgz",
              "resolved": "https://registry.npmjs.org/negotiator/-/negotiator-0.5.3.tgz"
            },
            "node-uuid": {
              "version": "1.4.7",
              "from": "https://registry.npmjs.org/node-uuid/-/node-uuid-1.4.7.tgz",
              "resolved": "https://registry.npmjs.org/node-uuid/-/node-uuid-1.4.7.tgz"
            },
            "once": {
              "version": "1.3.3",
              "from": "https://registry.npmjs.org/once/-/once-1.3.3.tgz",
              "resolved": "https://registry.npmjs.org/once/-/once-1.3.3.tgz",
              "dependencies": {
                "wrappy": {
                  "version": "1.0.1",
                  "from": "https://registry.npmjs.org/wrappy/-/wrappy-1.0.1.tgz",
                  "resolved": "https://registry.npmjs.org/wrappy/-/wrappy-1.0.1.tgz"
                }
              }
            },
            "qs": {
              "version": "3.1.0",
              "from": "https://registry.npmjs.org/qs/-/qs-3.1.0.tgz",
              "resolved": "https://registry.npmjs.org/qs/-/qs-3.1.0.tgz"
            },
            "semver": {
              "version": "4.3.6",
              "from": "https://registry.npmjs.org/semver/-/semver-4.3.6.tgz",
              "resolved": "https://registry.npmjs.org/semver/-/semver-4.3.6.tgz"
            },
            "spdy": {
              "version": "1.32.5",
              "from": "https://registry.npmjs.org/spdy/-/spdy-1.32.5.tgz",
              "resolved": "https://registry.npmjs.org/spdy/-/spdy-1.32.5.tgz"
            },
            "tunnel-agent": {
              "version": "0.4.2",
              "from": "https://registry.npmjs.org/tunnel-agent/-/tunnel-agent-0.4.2.tgz",
              "resolved": "https://registry.npmjs.org/tunnel-agent/-/tunnel-agent-0.4.2.tgz"
            },
            "vasync": {
              "version": "1.6.3",
              "from": "https://registry.npmjs.org/vasync/-/vasync-1.6.3.tgz",
              "resolved": "https://registry.npmjs.org/vasync/-/vasync-1.6.3.tgz",
              "dependencies": {
                "verror": {
                  "version": "1.6.0",
                  "from": "https://registry.npmjs.org/verror/-/verror-1.6.0.tgz",
                  "resolved": "https://registry.npmjs.org/verror/-/verror-1.6.0.tgz",
                  "dependencies": {
                    "extsprintf": {
                      "version": "1.2.0",
                      "from": "https://registry.npmjs.org/extsprintf/-/extsprintf-1.2.0.tgz",
                      "resolved": "https://registry.npmjs.org/extsprintf/-/extsprintf-1.2.0.tgz"
                    }
                  }
                }
              }
            },
            "verror": {
              "version": "1.6.1",
              "from": "https://registry.npmjs.org/verror/-/verror-1.6.1.tgz",
              "resolved": "https://registry.npmjs.org/verror/-/verror-1.6.1.tgz",
              "dependencies": {
                "core-util-is": {
                  "version": "1.0.2",
                  "from": "https://registry.npmjs.org/core-util-is/-/core-util-is-1.0.2.tgz",
                  "resolved": "https://registry.npmjs.org/core-util-is/-/core-util-is-1.0.2.tgz"
                },
                "extsprintf": {
                  "version": "1.2.0",
                  "from": "https://registry.npmjs.org/extsprintf/-/extsprintf-1.2.0.tgz",
                  "resolved": "https://registry.npmjs.org/extsprintf/-/extsprintf-1.2.0.tgz"
                }
              }
            },
            "dtrace-provider": {
              "version": "0.6.0",
              "from": "https://registry.npmjs.org/dtrace-provider/-/dtrace-provider-0.6.0.tgz",
              "resolved": "https://registry.npmjs.org/dtrace-provider/-/dtrace-provider-0.6.0.tgz",
              "dependencies": {
                "nan": {
                  "version": "2.2.0",
                  "from": "https://registry.npmjs.org/nan/-/nan-2.2.0.tgz",
                  "resolved": "https://registry.npmjs.org/nan/-/nan-2.2.0.tgz"
                }
              }
            }
          }
        }
      }
    },
    "fxa-auth-mailer": {
      "version": "1.0.8",
      "from": "git+https://github.com/mozilla/fxa-auth-mailer.git#c696a9c4f6c4adc8608c5c5eca9be5983d6fd018",
      "resolved": "git+https://github.com/mozilla/fxa-auth-mailer.git#c696a9c4f6c4adc8608c5c5eca9be5983d6fd018",
      "dependencies": {
        "bluebird": {
          "version": "2.9.34",
          "from": "bluebird@2.9.34",
          "resolved": "https://registry.npmjs.org/bluebird/-/bluebird-2.9.34.tgz"
        },
        "convict": {
          "version": "1.0.2",
          "from": "convict@1.0.2",
          "resolved": "https://registry.npmjs.org/convict/-/convict-1.0.2.tgz",
          "dependencies": {
            "cjson": {
              "version": "0.3.2",
              "from": "cjson@0.3.2",
              "resolved": "https://registry.npmjs.org/cjson/-/cjson-0.3.2.tgz",
              "dependencies": {
                "json-parse-helpfulerror": {
                  "version": "1.0.3",
                  "from": "json-parse-helpfulerror@>=1.0.3 <2.0.0",
                  "resolved": "https://registry.npmjs.org/json-parse-helpfulerror/-/json-parse-helpfulerror-1.0.3.tgz",
                  "dependencies": {
                    "jju": {
                      "version": "1.3.0",
                      "from": "jju@>=1.1.0 <2.0.0",
                      "resolved": "https://registry.npmjs.org/jju/-/jju-1.3.0.tgz"
                    }
                  }
                }
              }
            },
            "depd": {
              "version": "1.1.0",
              "from": "depd@1.1.0",
              "resolved": "https://registry.npmjs.org/depd/-/depd-1.1.0.tgz"
            },
            "moment": {
              "version": "2.10.6",
              "from": "moment@2.10.6",
              "resolved": "https://registry.npmjs.org/moment/-/moment-2.10.6.tgz"
            },
            "optimist": {
              "version": "0.6.1",
              "from": "optimist@0.6.1",
              "resolved": "https://registry.npmjs.org/optimist/-/optimist-0.6.1.tgz",
              "dependencies": {
                "wordwrap": {
                  "version": "0.0.3",
                  "from": "wordwrap@>=0.0.2 <0.1.0",
                  "resolved": "https://registry.npmjs.org/wordwrap/-/wordwrap-0.0.3.tgz"
                },
                "minimist": {
                  "version": "0.0.10",
                  "from": "minimist@>=0.0.1 <0.1.0",
                  "resolved": "https://registry.npmjs.org/minimist/-/minimist-0.0.10.tgz"
                }
              }
            },
            "validator": {
              "version": "4.0.5",
              "from": "validator@4.0.5",
              "resolved": "https://registry.npmjs.org/validator/-/validator-4.0.5.tgz"
            },
            "varify": {
              "version": "0.1.1",
              "from": "varify@0.1.1",
              "resolved": "https://registry.npmjs.org/varify/-/varify-0.1.1.tgz",
              "dependencies": {
                "redeyed": {
                  "version": "0.4.4",
                  "from": "redeyed@>=0.4.2 <0.5.0",
                  "resolved": "https://registry.npmjs.org/redeyed/-/redeyed-0.4.4.tgz",
                  "dependencies": {
                    "esprima": {
                      "version": "1.0.4",
                      "from": "esprima@>=1.0.4 <1.1.0",
                      "resolved": "https://registry.npmjs.org/esprima/-/esprima-1.0.4.tgz"
                    }
                  }
                }
              }
            }
          }
        },
        "fxa-content-server-l10n": {
          "version": "0.0.0",
<<<<<<< HEAD
          "from": "git://github.com/mozilla/fxa-content-server-l10n.git#8be9f1620caac8c472b582d311e629027177899a",
          "resolved": "git://github.com/mozilla/fxa-content-server-l10n.git#8be9f1620caac8c472b582d311e629027177899a"
=======
          "from": "git://github.com/mozilla/fxa-content-server-l10n.git#3dc1d0ca4b0e841dabae3eb6c17a9954dcb04ee6",
          "resolved": "git://github.com/mozilla/fxa-content-server-l10n.git#3dc1d0ca4b0e841dabae3eb6c17a9954dcb04ee6"
>>>>>>> 149c8063
        },
        "grunt-nunjucks-2-html": {
          "version": "0.3.4",
          "from": "git://github.com/vitkarpov/grunt-nunjucks-2-html.git#1900f91a756b2eaf900b20ca7a28b10267ca55ba",
          "resolved": "git://github.com/vitkarpov/grunt-nunjucks-2-html.git#1900f91a756b2eaf900b20ca7a28b10267ca55ba",
          "dependencies": {
            "async": {
              "version": "1.5.2",
              "from": "async@>=1.4.2 <2.0.0",
              "resolved": "https://registry.npmjs.org/async/-/async-1.5.2.tgz"
            },
            "nunjucks": {
              "version": "2.4.2",
              "from": "nunjucks@>=2.1.0 <3.0.0",
              "resolved": "https://registry.npmjs.org/nunjucks/-/nunjucks-2.4.2.tgz",
              "dependencies": {
                "asap": {
                  "version": "2.0.3",
                  "from": "asap@>=2.0.3 <3.0.0",
                  "resolved": "https://registry.npmjs.org/asap/-/asap-2.0.3.tgz"
                },
                "chokidar": {
                  "version": "1.4.3",
                  "from": "chokidar@>=1.0.0 <2.0.0",
                  "resolved": "https://registry.npmjs.org/chokidar/-/chokidar-1.4.3.tgz",
                  "dependencies": {
                    "anymatch": {
                      "version": "1.3.0",
                      "from": "anymatch@>=1.3.0 <2.0.0",
                      "resolved": "https://registry.npmjs.org/anymatch/-/anymatch-1.3.0.tgz",
                      "dependencies": {
                        "arrify": {
                          "version": "1.0.1",
                          "from": "arrify@>=1.0.0 <2.0.0",
                          "resolved": "https://registry.npmjs.org/arrify/-/arrify-1.0.1.tgz"
                        },
                        "micromatch": {
                          "version": "2.3.8",
                          "from": "micromatch@>=2.1.5 <3.0.0",
                          "resolved": "https://registry.npmjs.org/micromatch/-/micromatch-2.3.8.tgz",
                          "dependencies": {
                            "arr-diff": {
                              "version": "2.0.0",
                              "from": "arr-diff@>=2.0.0 <3.0.0",
                              "resolved": "https://registry.npmjs.org/arr-diff/-/arr-diff-2.0.0.tgz",
                              "dependencies": {
                                "arr-flatten": {
                                  "version": "1.0.1",
                                  "from": "arr-flatten@>=1.0.1 <2.0.0",
                                  "resolved": "https://registry.npmjs.org/arr-flatten/-/arr-flatten-1.0.1.tgz"
                                }
                              }
                            },
                            "array-unique": {
                              "version": "0.2.1",
                              "from": "array-unique@>=0.2.1 <0.3.0",
                              "resolved": "https://registry.npmjs.org/array-unique/-/array-unique-0.2.1.tgz"
                            },
                            "braces": {
                              "version": "1.8.4",
                              "from": "braces@>=1.8.2 <2.0.0",
                              "resolved": "https://registry.npmjs.org/braces/-/braces-1.8.4.tgz",
                              "dependencies": {
                                "expand-range": {
                                  "version": "1.8.1",
                                  "from": "expand-range@>=1.8.1 <2.0.0",
                                  "resolved": "https://registry.npmjs.org/expand-range/-/expand-range-1.8.1.tgz",
                                  "dependencies": {
                                    "fill-range": {
                                      "version": "2.2.3",
                                      "from": "fill-range@>=2.1.0 <3.0.0",
                                      "resolved": "https://registry.npmjs.org/fill-range/-/fill-range-2.2.3.tgz",
                                      "dependencies": {
                                        "is-number": {
                                          "version": "2.1.0",
                                          "from": "is-number@>=2.1.0 <3.0.0",
                                          "resolved": "https://registry.npmjs.org/is-number/-/is-number-2.1.0.tgz"
                                        },
                                        "isobject": {
                                          "version": "2.1.0",
                                          "from": "isobject@>=2.0.0 <3.0.0",
                                          "resolved": "https://registry.npmjs.org/isobject/-/isobject-2.1.0.tgz",
                                          "dependencies": {
                                            "isarray": {
                                              "version": "1.0.0",
                                              "from": "isarray@1.0.0",
                                              "resolved": "https://registry.npmjs.org/isarray/-/isarray-1.0.0.tgz"
                                            }
                                          }
                                        },
                                        "randomatic": {
                                          "version": "1.1.5",
                                          "from": "randomatic@>=1.1.3 <2.0.0",
                                          "resolved": "https://registry.npmjs.org/randomatic/-/randomatic-1.1.5.tgz"
                                        },
                                        "repeat-string": {
                                          "version": "1.5.4",
                                          "from": "repeat-string@>=1.5.2 <2.0.0",
                                          "resolved": "https://registry.npmjs.org/repeat-string/-/repeat-string-1.5.4.tgz"
                                        }
                                      }
                                    }
                                  }
                                },
                                "preserve": {
                                  "version": "0.2.0",
                                  "from": "preserve@>=0.2.0 <0.3.0",
                                  "resolved": "https://registry.npmjs.org/preserve/-/preserve-0.2.0.tgz"
                                },
                                "repeat-element": {
                                  "version": "1.1.2",
                                  "from": "repeat-element@>=1.1.2 <2.0.0",
                                  "resolved": "https://registry.npmjs.org/repeat-element/-/repeat-element-1.1.2.tgz"
                                }
                              }
                            },
                            "expand-brackets": {
                              "version": "0.1.5",
                              "from": "expand-brackets@>=0.1.4 <0.2.0",
                              "resolved": "https://registry.npmjs.org/expand-brackets/-/expand-brackets-0.1.5.tgz",
                              "dependencies": {
                                "is-posix-bracket": {
                                  "version": "0.1.1",
                                  "from": "is-posix-bracket@>=0.1.0 <0.2.0",
                                  "resolved": "https://registry.npmjs.org/is-posix-bracket/-/is-posix-bracket-0.1.1.tgz"
                                }
                              }
                            },
                            "extglob": {
                              "version": "0.3.2",
                              "from": "extglob@>=0.3.1 <0.4.0",
                              "resolved": "https://registry.npmjs.org/extglob/-/extglob-0.3.2.tgz"
                            },
                            "filename-regex": {
                              "version": "2.0.0",
                              "from": "filename-regex@>=2.0.0 <3.0.0",
                              "resolved": "https://registry.npmjs.org/filename-regex/-/filename-regex-2.0.0.tgz"
                            },
                            "is-extglob": {
                              "version": "1.0.0",
                              "from": "is-extglob@>=1.0.0 <2.0.0",
                              "resolved": "https://registry.npmjs.org/is-extglob/-/is-extglob-1.0.0.tgz"
                            },
                            "kind-of": {
                              "version": "3.0.2",
                              "from": "kind-of@>=3.0.2 <4.0.0",
                              "resolved": "https://registry.npmjs.org/kind-of/-/kind-of-3.0.2.tgz",
                              "dependencies": {
                                "is-buffer": {
                                  "version": "1.1.3",
                                  "from": "is-buffer@>=1.0.2 <2.0.0",
                                  "resolved": "https://registry.npmjs.org/is-buffer/-/is-buffer-1.1.3.tgz"
                                }
                              }
                            },
                            "normalize-path": {
                              "version": "2.0.1",
                              "from": "normalize-path@>=2.0.1 <3.0.0",
                              "resolved": "https://registry.npmjs.org/normalize-path/-/normalize-path-2.0.1.tgz"
                            },
                            "object.omit": {
                              "version": "2.0.0",
                              "from": "object.omit@>=2.0.0 <3.0.0",
                              "resolved": "https://registry.npmjs.org/object.omit/-/object.omit-2.0.0.tgz",
                              "dependencies": {
                                "for-own": {
                                  "version": "0.1.4",
                                  "from": "for-own@>=0.1.3 <0.2.0",
                                  "resolved": "https://registry.npmjs.org/for-own/-/for-own-0.1.4.tgz",
                                  "dependencies": {
                                    "for-in": {
                                      "version": "0.1.5",
                                      "from": "for-in@>=0.1.5 <0.2.0",
                                      "resolved": "https://registry.npmjs.org/for-in/-/for-in-0.1.5.tgz"
                                    }
                                  }
                                },
                                "is-extendable": {
                                  "version": "0.1.1",
                                  "from": "is-extendable@>=0.1.1 <0.2.0",
                                  "resolved": "https://registry.npmjs.org/is-extendable/-/is-extendable-0.1.1.tgz"
                                }
                              }
                            },
                            "parse-glob": {
                              "version": "3.0.4",
                              "from": "parse-glob@>=3.0.4 <4.0.0",
                              "resolved": "https://registry.npmjs.org/parse-glob/-/parse-glob-3.0.4.tgz",
                              "dependencies": {
                                "glob-base": {
                                  "version": "0.3.0",
                                  "from": "glob-base@>=0.3.0 <0.4.0",
                                  "resolved": "https://registry.npmjs.org/glob-base/-/glob-base-0.3.0.tgz"
                                },
                                "is-dotfile": {
                                  "version": "1.0.2",
                                  "from": "is-dotfile@>=1.0.0 <2.0.0",
                                  "resolved": "https://registry.npmjs.org/is-dotfile/-/is-dotfile-1.0.2.tgz"
                                }
                              }
                            },
                            "regex-cache": {
                              "version": "0.4.3",
                              "from": "regex-cache@>=0.4.2 <0.5.0",
                              "resolved": "https://registry.npmjs.org/regex-cache/-/regex-cache-0.4.3.tgz",
                              "dependencies": {
                                "is-equal-shallow": {
                                  "version": "0.1.3",
                                  "from": "is-equal-shallow@>=0.1.3 <0.2.0",
                                  "resolved": "https://registry.npmjs.org/is-equal-shallow/-/is-equal-shallow-0.1.3.tgz"
                                },
                                "is-primitive": {
                                  "version": "2.0.0",
                                  "from": "is-primitive@>=2.0.0 <3.0.0",
                                  "resolved": "https://registry.npmjs.org/is-primitive/-/is-primitive-2.0.0.tgz"
                                }
                              }
                            }
                          }
                        }
                      }
                    },
                    "async-each": {
                      "version": "1.0.0",
                      "from": "async-each@>=1.0.0 <2.0.0",
                      "resolved": "https://registry.npmjs.org/async-each/-/async-each-1.0.0.tgz"
                    },
                    "glob-parent": {
                      "version": "2.0.0",
                      "from": "glob-parent@>=2.0.0 <3.0.0",
                      "resolved": "https://registry.npmjs.org/glob-parent/-/glob-parent-2.0.0.tgz"
                    },
                    "inherits": {
                      "version": "2.0.1",
                      "from": "inherits@>=2.0.1 <3.0.0",
                      "resolved": "https://registry.npmjs.org/inherits/-/inherits-2.0.1.tgz"
                    },
                    "is-binary-path": {
                      "version": "1.0.1",
                      "from": "is-binary-path@>=1.0.0 <2.0.0",
                      "resolved": "https://registry.npmjs.org/is-binary-path/-/is-binary-path-1.0.1.tgz",
                      "dependencies": {
                        "binary-extensions": {
                          "version": "1.4.0",
                          "from": "binary-extensions@>=1.0.0 <2.0.0",
                          "resolved": "https://registry.npmjs.org/binary-extensions/-/binary-extensions-1.4.0.tgz"
                        }
                      }
                    },
                    "is-glob": {
                      "version": "2.0.1",
                      "from": "is-glob@>=2.0.0 <3.0.0",
                      "resolved": "https://registry.npmjs.org/is-glob/-/is-glob-2.0.1.tgz",
                      "dependencies": {
                        "is-extglob": {
                          "version": "1.0.0",
                          "from": "is-extglob@>=1.0.0 <2.0.0",
                          "resolved": "https://registry.npmjs.org/is-extglob/-/is-extglob-1.0.0.tgz"
                        }
                      }
                    },
                    "path-is-absolute": {
                      "version": "1.0.0",
                      "from": "path-is-absolute@>=1.0.0 <2.0.0",
                      "resolved": "https://registry.npmjs.org/path-is-absolute/-/path-is-absolute-1.0.0.tgz"
                    },
                    "readdirp": {
                      "version": "2.0.0",
                      "from": "readdirp@>=2.0.0 <3.0.0",
                      "resolved": "https://registry.npmjs.org/readdirp/-/readdirp-2.0.0.tgz",
                      "dependencies": {
                        "graceful-fs": {
                          "version": "4.1.3",
                          "from": "graceful-fs@>=4.1.2 <5.0.0",
                          "resolved": "https://registry.npmjs.org/graceful-fs/-/graceful-fs-4.1.3.tgz"
                        },
                        "minimatch": {
                          "version": "2.0.10",
                          "from": "minimatch@>=2.0.10 <3.0.0",
                          "resolved": "https://registry.npmjs.org/minimatch/-/minimatch-2.0.10.tgz",
                          "dependencies": {
                            "brace-expansion": {
                              "version": "1.1.3",
                              "from": "brace-expansion@>=1.0.0 <2.0.0",
                              "resolved": "https://registry.npmjs.org/brace-expansion/-/brace-expansion-1.1.3.tgz",
                              "dependencies": {
                                "balanced-match": {
                                  "version": "0.3.0",
                                  "from": "balanced-match@>=0.3.0 <0.4.0",
                                  "resolved": "https://registry.npmjs.org/balanced-match/-/balanced-match-0.3.0.tgz"
                                },
                                "concat-map": {
                                  "version": "0.0.1",
                                  "from": "concat-map@0.0.1",
                                  "resolved": "https://registry.npmjs.org/concat-map/-/concat-map-0.0.1.tgz"
                                }
                              }
                            }
                          }
                        },
                        "readable-stream": {
                          "version": "2.1.0",
                          "from": "readable-stream@>=2.0.2 <3.0.0",
                          "resolved": "https://registry.npmjs.org/readable-stream/-/readable-stream-2.1.0.tgz",
                          "dependencies": {
                            "core-util-is": {
                              "version": "1.0.2",
                              "from": "core-util-is@>=1.0.0 <1.1.0",
                              "resolved": "https://registry.npmjs.org/core-util-is/-/core-util-is-1.0.2.tgz"
                            },
                            "inline-process-browser": {
                              "version": "2.0.1",
                              "from": "inline-process-browser@>=2.0.1 <2.1.0",
                              "resolved": "https://registry.npmjs.org/inline-process-browser/-/inline-process-browser-2.0.1.tgz",
                              "dependencies": {
                                "falafel": {
                                  "version": "1.2.0",
                                  "from": "falafel@>=1.0.1 <2.0.0",
                                  "resolved": "https://registry.npmjs.org/falafel/-/falafel-1.2.0.tgz",
                                  "dependencies": {
                                    "acorn": {
                                      "version": "1.2.2",
                                      "from": "acorn@>=1.0.3 <2.0.0",
                                      "resolved": "https://registry.npmjs.org/acorn/-/acorn-1.2.2.tgz"
                                    },
                                    "foreach": {
                                      "version": "2.0.5",
                                      "from": "foreach@>=2.0.5 <3.0.0",
                                      "resolved": "https://registry.npmjs.org/foreach/-/foreach-2.0.5.tgz"
                                    },
                                    "isarray": {
                                      "version": "0.0.1",
                                      "from": "isarray@0.0.1",
                                      "resolved": "https://registry.npmjs.org/isarray/-/isarray-0.0.1.tgz"
                                    },
                                    "object-keys": {
                                      "version": "1.0.9",
                                      "from": "object-keys@>=1.0.6 <2.0.0",
                                      "resolved": "https://registry.npmjs.org/object-keys/-/object-keys-1.0.9.tgz"
                                    }
                                  }
                                },
                                "through2": {
                                  "version": "0.6.5",
                                  "from": "through2@>=0.6.5 <0.7.0",
                                  "resolved": "https://registry.npmjs.org/through2/-/through2-0.6.5.tgz",
                                  "dependencies": {
                                    "readable-stream": {
                                      "version": "1.0.34",
                                      "from": "readable-stream@>=1.0.33-1 <1.1.0-0",
                                      "resolved": "https://registry.npmjs.org/readable-stream/-/readable-stream-1.0.34.tgz",
                                      "dependencies": {
                                        "isarray": {
                                          "version": "0.0.1",
                                          "from": "isarray@0.0.1",
                                          "resolved": "https://registry.npmjs.org/isarray/-/isarray-0.0.1.tgz"
                                        }
                                      }
                                    },
                                    "xtend": {
                                      "version": "4.0.1",
                                      "from": "xtend@>=4.0.0 <4.1.0-0",
                                      "resolved": "https://registry.npmjs.org/xtend/-/xtend-4.0.1.tgz"
                                    }
                                  }
                                }
                              }
                            },
                            "isarray": {
                              "version": "1.0.0",
                              "from": "isarray@>=1.0.0 <1.1.0",
                              "resolved": "https://registry.npmjs.org/isarray/-/isarray-1.0.0.tgz"
                            },
                            "process-nextick-args": {
                              "version": "1.0.6",
                              "from": "process-nextick-args@>=1.0.6 <1.1.0",
                              "resolved": "https://registry.npmjs.org/process-nextick-args/-/process-nextick-args-1.0.6.tgz"
                            },
                            "string_decoder": {
                              "version": "0.10.31",
                              "from": "string_decoder@>=0.10.0 <0.11.0",
                              "resolved": "https://registry.npmjs.org/string_decoder/-/string_decoder-0.10.31.tgz"
                            },
                            "unreachable-branch-transform": {
                              "version": "0.5.1",
                              "from": "unreachable-branch-transform@>=0.5.0 <0.6.0",
                              "resolved": "https://registry.npmjs.org/unreachable-branch-transform/-/unreachable-branch-transform-0.5.1.tgz",
                              "dependencies": {
                                "esmangle-evaluator": {
                                  "version": "1.0.0",
                                  "from": "esmangle-evaluator@>=1.0.0 <2.0.0",
                                  "resolved": "https://registry.npmjs.org/esmangle-evaluator/-/esmangle-evaluator-1.0.0.tgz"
                                },
                                "recast": {
                                  "version": "0.11.5",
                                  "from": "recast@>=0.11.4 <0.12.0",
                                  "resolved": "https://registry.npmjs.org/recast/-/recast-0.11.5.tgz",
                                  "dependencies": {
                                    "ast-types": {
                                      "version": "0.8.16",
                                      "from": "ast-types@0.8.16",
                                      "resolved": "https://registry.npmjs.org/ast-types/-/ast-types-0.8.16.tgz"
                                    },
                                    "esprima": {
                                      "version": "2.7.2",
                                      "from": "esprima@>=2.7.1 <2.8.0",
                                      "resolved": "https://registry.npmjs.org/esprima/-/esprima-2.7.2.tgz"
                                    },
                                    "private": {
                                      "version": "0.1.6",
                                      "from": "private@>=0.1.5 <0.2.0",
                                      "resolved": "https://registry.npmjs.org/private/-/private-0.1.6.tgz"
                                    },
                                    "source-map": {
                                      "version": "0.5.5",
                                      "from": "source-map@>=0.5.0 <0.6.0",
                                      "resolved": "https://registry.npmjs.org/source-map/-/source-map-0.5.5.tgz"
                                    }
                                  }
                                }
                              }
                            },
                            "util-deprecate": {
                              "version": "1.0.2",
                              "from": "util-deprecate@>=1.0.1 <1.1.0",
                              "resolved": "https://registry.npmjs.org/util-deprecate/-/util-deprecate-1.0.2.tgz"
                            }
                          }
                        }
                      }
                    },
                    "fsevents": {
                      "version": "1.0.11",
                      "from": "fsevents@>=1.0.0 <2.0.0",
                      "resolved": "https://registry.npmjs.org/fsevents/-/fsevents-1.0.11.tgz",
                      "dependencies": {
                        "nan": {
                          "version": "2.2.1",
                          "from": "nan@>=2.1.0 <3.0.0",
                          "resolved": "https://registry.npmjs.org/nan/-/nan-2.2.1.tgz"
                        },
                        "node-pre-gyp": {
                          "version": "0.6.25",
                          "from": "node-pre-gyp@0.6.25",
                          "resolved": "https://registry.npmjs.org/node-pre-gyp/-/node-pre-gyp-0.6.25.tgz",
                          "dependencies": {
                            "nopt": {
                              "version": "3.0.6",
                              "from": "nopt@~3.0.1",
                              "resolved": "https://registry.npmjs.org/nopt/-/nopt-3.0.6.tgz",
                              "dependencies": {
                                "abbrev": {
                                  "version": "1.0.7",
                                  "from": "abbrev@1",
                                  "resolved": "https://registry.npmjs.org/abbrev/-/abbrev-1.0.7.tgz"
                                }
                              }
                            }
                          }
                        },
                        "ansi": {
                          "version": "0.3.1",
                          "from": "ansi@~0.3.1",
                          "resolved": "https://registry.npmjs.org/ansi/-/ansi-0.3.1.tgz"
                        },
                        "ansi-regex": {
                          "version": "2.0.0",
                          "from": "ansi-regex@^2.0.0",
                          "resolved": "https://registry.npmjs.org/ansi-regex/-/ansi-regex-2.0.0.tgz"
                        },
                        "ansi-styles": {
                          "version": "2.2.1",
                          "from": "ansi-styles@^2.2.1",
                          "resolved": "https://registry.npmjs.org/ansi-styles/-/ansi-styles-2.2.1.tgz"
                        },
                        "are-we-there-yet": {
                          "version": "1.1.2",
                          "from": "are-we-there-yet@~1.1.2",
                          "resolved": "https://registry.npmjs.org/are-we-there-yet/-/are-we-there-yet-1.1.2.tgz"
                        },
                        "asn1": {
                          "version": "0.2.3",
                          "from": "asn1@>=0.2.3 <0.3.0",
                          "resolved": "https://registry.npmjs.org/asn1/-/asn1-0.2.3.tgz"
                        },
                        "assert-plus": {
                          "version": "0.2.0",
                          "from": "assert-plus@^0.2.0",
                          "resolved": "https://registry.npmjs.org/assert-plus/-/assert-plus-0.2.0.tgz"
                        },
                        "async": {
                          "version": "1.5.2",
                          "from": "async@^1.5.2",
                          "resolved": "https://registry.npmjs.org/async/-/async-1.5.2.tgz"
                        },
                        "aws-sign2": {
                          "version": "0.6.0",
                          "from": "aws-sign2@~0.6.0",
                          "resolved": "https://registry.npmjs.org/aws-sign2/-/aws-sign2-0.6.0.tgz"
                        },
                        "bl": {
                          "version": "1.0.3",
                          "from": "bl@~1.0.0",
                          "resolved": "https://registry.npmjs.org/bl/-/bl-1.0.3.tgz"
                        },
                        "block-stream": {
                          "version": "0.0.8",
                          "from": "block-stream@*",
                          "resolved": "https://registry.npmjs.org/block-stream/-/block-stream-0.0.8.tgz"
                        },
                        "boom": {
                          "version": "2.10.1",
                          "from": "boom@2.x.x",
                          "resolved": "https://registry.npmjs.org/boom/-/boom-2.10.1.tgz"
                        },
                        "caseless": {
                          "version": "0.11.0",
                          "from": "caseless@~0.11.0",
                          "resolved": "https://registry.npmjs.org/caseless/-/caseless-0.11.0.tgz"
                        },
                        "chalk": {
                          "version": "1.1.3",
                          "from": "chalk@^1.1.1",
                          "resolved": "https://registry.npmjs.org/chalk/-/chalk-1.1.3.tgz"
                        },
                        "combined-stream": {
                          "version": "1.0.5",
                          "from": "combined-stream@~1.0.5",
                          "resolved": "https://registry.npmjs.org/combined-stream/-/combined-stream-1.0.5.tgz"
                        },
                        "commander": {
                          "version": "2.9.0",
                          "from": "commander@^2.9.0",
                          "resolved": "https://registry.npmjs.org/commander/-/commander-2.9.0.tgz"
                        },
                        "core-util-is": {
                          "version": "1.0.2",
                          "from": "core-util-is@~1.0.0",
                          "resolved": "https://registry.npmjs.org/core-util-is/-/core-util-is-1.0.2.tgz"
                        },
                        "cryptiles": {
                          "version": "2.0.5",
                          "from": "cryptiles@2.x.x",
                          "resolved": "https://registry.npmjs.org/cryptiles/-/cryptiles-2.0.5.tgz"
                        },
                        "debug": {
                          "version": "2.2.0",
                          "from": "debug@~2.2.0",
                          "resolved": "https://registry.npmjs.org/debug/-/debug-2.2.0.tgz"
                        },
                        "deep-extend": {
                          "version": "0.4.1",
                          "from": "deep-extend@~0.4.0",
                          "resolved": "https://registry.npmjs.org/deep-extend/-/deep-extend-0.4.1.tgz"
                        },
                        "delayed-stream": {
                          "version": "1.0.0",
                          "from": "delayed-stream@~1.0.0",
                          "resolved": "https://registry.npmjs.org/delayed-stream/-/delayed-stream-1.0.0.tgz"
                        },
                        "delegates": {
                          "version": "1.0.0",
                          "from": "delegates@^1.0.0",
                          "resolved": "https://registry.npmjs.org/delegates/-/delegates-1.0.0.tgz"
                        },
                        "ecc-jsbn": {
                          "version": "0.1.1",
                          "from": "ecc-jsbn@>=0.0.1 <1.0.0",
                          "resolved": "https://registry.npmjs.org/ecc-jsbn/-/ecc-jsbn-0.1.1.tgz"
                        },
                        "escape-string-regexp": {
                          "version": "1.0.5",
                          "from": "escape-string-regexp@^1.0.2",
                          "resolved": "https://registry.npmjs.org/escape-string-regexp/-/escape-string-regexp-1.0.5.tgz"
                        },
                        "extend": {
                          "version": "3.0.0",
                          "from": "extend@~3.0.0",
                          "resolved": "https://registry.npmjs.org/extend/-/extend-3.0.0.tgz"
                        },
                        "extsprintf": {
                          "version": "1.0.2",
                          "from": "extsprintf@1.0.2",
                          "resolved": "https://registry.npmjs.org/extsprintf/-/extsprintf-1.0.2.tgz"
                        },
                        "forever-agent": {
                          "version": "0.6.1",
                          "from": "forever-agent@~0.6.1",
                          "resolved": "https://registry.npmjs.org/forever-agent/-/forever-agent-0.6.1.tgz"
                        },
                        "form-data": {
                          "version": "1.0.0-rc4",
                          "from": "form-data@~1.0.0-rc3",
                          "resolved": "https://registry.npmjs.org/form-data/-/form-data-1.0.0-rc4.tgz"
                        },
                        "fstream": {
                          "version": "1.0.8",
                          "from": "fstream@^1.0.2",
                          "resolved": "https://registry.npmjs.org/fstream/-/fstream-1.0.8.tgz"
                        },
                        "gauge": {
                          "version": "1.2.7",
                          "from": "gauge@~1.2.5",
                          "resolved": "https://registry.npmjs.org/gauge/-/gauge-1.2.7.tgz"
                        },
                        "generate-function": {
                          "version": "2.0.0",
                          "from": "generate-function@^2.0.0",
                          "resolved": "https://registry.npmjs.org/generate-function/-/generate-function-2.0.0.tgz"
                        },
                        "generate-object-property": {
                          "version": "1.2.0",
                          "from": "generate-object-property@^1.1.0",
                          "resolved": "https://registry.npmjs.org/generate-object-property/-/generate-object-property-1.2.0.tgz"
                        },
                        "graceful-fs": {
                          "version": "4.1.3",
                          "from": "graceful-fs@^4.1.2",
                          "resolved": "https://registry.npmjs.org/graceful-fs/-/graceful-fs-4.1.3.tgz"
                        },
                        "graceful-readlink": {
                          "version": "1.0.1",
                          "from": "graceful-readlink@>= 1.0.0",
                          "resolved": "https://registry.npmjs.org/graceful-readlink/-/graceful-readlink-1.0.1.tgz"
                        },
                        "has-unicode": {
                          "version": "2.0.0",
                          "from": "has-unicode@^2.0.0",
                          "resolved": "https://registry.npmjs.org/has-unicode/-/has-unicode-2.0.0.tgz"
                        },
                        "har-validator": {
                          "version": "2.0.6",
                          "from": "har-validator@~2.0.6",
                          "resolved": "https://registry.npmjs.org/har-validator/-/har-validator-2.0.6.tgz"
                        },
                        "has-ansi": {
                          "version": "2.0.0",
                          "from": "has-ansi@^2.0.0",
                          "resolved": "https://registry.npmjs.org/has-ansi/-/has-ansi-2.0.0.tgz"
                        },
                        "hawk": {
                          "version": "3.1.3",
                          "from": "hawk@~3.1.0",
                          "resolved": "https://registry.npmjs.org/hawk/-/hawk-3.1.3.tgz"
                        },
                        "hoek": {
                          "version": "2.16.3",
                          "from": "hoek@2.x.x",
                          "resolved": "https://registry.npmjs.org/hoek/-/hoek-2.16.3.tgz"
                        },
                        "http-signature": {
                          "version": "1.1.1",
                          "from": "http-signature@~1.1.0",
                          "resolved": "https://registry.npmjs.org/http-signature/-/http-signature-1.1.1.tgz"
                        },
                        "inherits": {
                          "version": "2.0.1",
                          "from": "inherits@*",
                          "resolved": "https://registry.npmjs.org/inherits/-/inherits-2.0.1.tgz"
                        },
                        "ini": {
                          "version": "1.3.4",
                          "from": "ini@~1.3.0",
                          "resolved": "https://registry.npmjs.org/ini/-/ini-1.3.4.tgz"
                        },
                        "is-my-json-valid": {
                          "version": "2.13.1",
                          "from": "is-my-json-valid@^2.12.4",
                          "resolved": "https://registry.npmjs.org/is-my-json-valid/-/is-my-json-valid-2.13.1.tgz"
                        },
                        "is-property": {
                          "version": "1.0.2",
                          "from": "is-property@^1.0.0",
                          "resolved": "https://registry.npmjs.org/is-property/-/is-property-1.0.2.tgz"
                        },
                        "is-typedarray": {
                          "version": "1.0.0",
                          "from": "is-typedarray@~1.0.0",
                          "resolved": "https://registry.npmjs.org/is-typedarray/-/is-typedarray-1.0.0.tgz"
                        },
                        "isarray": {
                          "version": "1.0.0",
                          "from": "isarray@~1.0.0",
                          "resolved": "https://registry.npmjs.org/isarray/-/isarray-1.0.0.tgz"
                        },
                        "isstream": {
                          "version": "0.1.2",
                          "from": "isstream@~0.1.2",
                          "resolved": "https://registry.npmjs.org/isstream/-/isstream-0.1.2.tgz"
                        },
                        "jodid25519": {
                          "version": "1.0.2",
                          "from": "jodid25519@>=1.0.0 <2.0.0",
                          "resolved": "https://registry.npmjs.org/jodid25519/-/jodid25519-1.0.2.tgz"
                        },
                        "jsbn": {
                          "version": "0.1.0",
                          "from": "jsbn@>=0.1.0 <0.2.0",
                          "resolved": "https://registry.npmjs.org/jsbn/-/jsbn-0.1.0.tgz"
                        },
                        "json-schema": {
                          "version": "0.2.2",
                          "from": "json-schema@0.2.2",
                          "resolved": "https://registry.npmjs.org/json-schema/-/json-schema-0.2.2.tgz"
                        },
                        "json-stringify-safe": {
                          "version": "5.0.1",
                          "from": "json-stringify-safe@~5.0.1",
                          "resolved": "https://registry.npmjs.org/json-stringify-safe/-/json-stringify-safe-5.0.1.tgz"
                        },
                        "jsonpointer": {
                          "version": "2.0.0",
                          "from": "jsonpointer@2.0.0",
                          "resolved": "https://registry.npmjs.org/jsonpointer/-/jsonpointer-2.0.0.tgz"
                        },
                        "jsprim": {
                          "version": "1.2.2",
                          "from": "jsprim@^1.2.2",
                          "resolved": "https://registry.npmjs.org/jsprim/-/jsprim-1.2.2.tgz"
                        },
                        "lodash.padend": {
                          "version": "4.2.0",
                          "from": "lodash.padend@^4.1.0",
                          "resolved": "https://registry.npmjs.org/lodash.padend/-/lodash.padend-4.2.0.tgz"
                        },
                        "lodash.pad": {
                          "version": "4.1.0",
                          "from": "lodash.pad@^4.1.0",
                          "resolved": "https://registry.npmjs.org/lodash.pad/-/lodash.pad-4.1.0.tgz"
                        },
                        "lodash.padstart": {
                          "version": "4.2.0",
                          "from": "lodash.padstart@^4.1.0",
                          "resolved": "https://registry.npmjs.org/lodash.padstart/-/lodash.padstart-4.2.0.tgz"
                        },
                        "lodash.repeat": {
                          "version": "4.0.0",
                          "from": "lodash.repeat@^4.0.0",
                          "resolved": "https://registry.npmjs.org/lodash.repeat/-/lodash.repeat-4.0.0.tgz"
                        },
                        "lodash.tostring": {
                          "version": "4.1.2",
                          "from": "lodash.tostring@^4.0.0",
                          "resolved": "https://registry.npmjs.org/lodash.tostring/-/lodash.tostring-4.1.2.tgz"
                        },
                        "mime-db": {
                          "version": "1.22.0",
                          "from": "mime-db@~1.22.0",
                          "resolved": "https://registry.npmjs.org/mime-db/-/mime-db-1.22.0.tgz"
                        },
                        "mime-types": {
                          "version": "2.1.10",
                          "from": "mime-types@~2.1.7",
                          "resolved": "https://registry.npmjs.org/mime-types/-/mime-types-2.1.10.tgz"
                        },
                        "minimist": {
                          "version": "0.0.8",
                          "from": "minimist@0.0.8",
                          "resolved": "https://registry.npmjs.org/minimist/-/minimist-0.0.8.tgz"
                        },
                        "mkdirp": {
                          "version": "0.5.1",
                          "from": "mkdirp@>=0.3.0 <0.4.0||>=0.4.0 <0.5.0||>=0.5.0 <0.6.0",
                          "resolved": "https://registry.npmjs.org/mkdirp/-/mkdirp-0.5.1.tgz"
                        },
                        "ms": {
                          "version": "0.7.1",
                          "from": "ms@0.7.1",
                          "resolved": "https://registry.npmjs.org/ms/-/ms-0.7.1.tgz"
                        },
                        "node-uuid": {
                          "version": "1.4.7",
                          "from": "node-uuid@~1.4.7",
                          "resolved": "https://registry.npmjs.org/node-uuid/-/node-uuid-1.4.7.tgz"
                        },
                        "npmlog": {
                          "version": "2.0.3",
                          "from": "npmlog@~2.0.0",
                          "resolved": "https://registry.npmjs.org/npmlog/-/npmlog-2.0.3.tgz"
                        },
                        "oauth-sign": {
                          "version": "0.8.1",
                          "from": "oauth-sign@~0.8.0",
                          "resolved": "https://registry.npmjs.org/oauth-sign/-/oauth-sign-0.8.1.tgz"
                        },
                        "pinkie": {
                          "version": "2.0.4",
                          "from": "pinkie@^2.0.0",
                          "resolved": "https://registry.npmjs.org/pinkie/-/pinkie-2.0.4.tgz"
                        },
                        "once": {
                          "version": "1.3.3",
                          "from": "once@~1.3.3",
                          "resolved": "https://registry.npmjs.org/once/-/once-1.3.3.tgz"
                        },
                        "pinkie-promise": {
                          "version": "2.0.0",
                          "from": "pinkie-promise@^2.0.0",
                          "resolved": "https://registry.npmjs.org/pinkie-promise/-/pinkie-promise-2.0.0.tgz"
                        },
                        "process-nextick-args": {
                          "version": "1.0.6",
                          "from": "process-nextick-args@~1.0.6",
                          "resolved": "https://registry.npmjs.org/process-nextick-args/-/process-nextick-args-1.0.6.tgz"
                        },
                        "qs": {
                          "version": "6.0.2",
                          "from": "qs@~6.0.2",
                          "resolved": "https://registry.npmjs.org/qs/-/qs-6.0.2.tgz"
                        },
                        "readable-stream": {
                          "version": "2.0.6",
                          "from": "readable-stream@^2.0.0 || ^1.1.13",
                          "resolved": "https://registry.npmjs.org/readable-stream/-/readable-stream-2.0.6.tgz"
                        },
                        "request": {
                          "version": "2.69.0",
                          "from": "request@2.x",
                          "resolved": "https://registry.npmjs.org/request/-/request-2.69.0.tgz"
                        },
                        "semver": {
                          "version": "5.1.0",
                          "from": "semver@~5.1.0",
                          "resolved": "https://registry.npmjs.org/semver/-/semver-5.1.0.tgz"
                        },
                        "sntp": {
                          "version": "1.0.9",
                          "from": "sntp@1.x.x",
                          "resolved": "https://registry.npmjs.org/sntp/-/sntp-1.0.9.tgz"
                        },
                        "sshpk": {
                          "version": "1.7.4",
                          "from": "sshpk@^1.7.0",
                          "resolved": "https://registry.npmjs.org/sshpk/-/sshpk-1.7.4.tgz"
                        },
                        "string_decoder": {
                          "version": "0.10.31",
                          "from": "string_decoder@~0.10.x",
                          "resolved": "https://registry.npmjs.org/string_decoder/-/string_decoder-0.10.31.tgz"
                        },
                        "stringstream": {
                          "version": "0.0.5",
                          "from": "stringstream@~0.0.4",
                          "resolved": "https://registry.npmjs.org/stringstream/-/stringstream-0.0.5.tgz"
                        },
                        "strip-ansi": {
                          "version": "3.0.1",
                          "from": "strip-ansi@^3.0.0",
                          "resolved": "https://registry.npmjs.org/strip-ansi/-/strip-ansi-3.0.1.tgz"
                        },
                        "strip-json-comments": {
                          "version": "1.0.4",
                          "from": "strip-json-comments@~1.0.4",
                          "resolved": "https://registry.npmjs.org/strip-json-comments/-/strip-json-comments-1.0.4.tgz"
                        },
                        "supports-color": {
                          "version": "2.0.0",
                          "from": "supports-color@^2.0.0",
                          "resolved": "https://registry.npmjs.org/supports-color/-/supports-color-2.0.0.tgz"
                        },
                        "tar": {
                          "version": "2.2.1",
                          "from": "tar@~2.2.0",
                          "resolved": "https://registry.npmjs.org/tar/-/tar-2.2.1.tgz"
                        },
                        "tar-pack": {
                          "version": "3.1.3",
                          "from": "tar-pack@~3.1.0",
                          "resolved": "https://registry.npmjs.org/tar-pack/-/tar-pack-3.1.3.tgz"
                        },
                        "tough-cookie": {
                          "version": "2.2.2",
                          "from": "tough-cookie@~2.2.0",
                          "resolved": "https://registry.npmjs.org/tough-cookie/-/tough-cookie-2.2.2.tgz"
                        },
                        "tunnel-agent": {
                          "version": "0.4.2",
                          "from": "tunnel-agent@~0.4.1",
                          "resolved": "https://registry.npmjs.org/tunnel-agent/-/tunnel-agent-0.4.2.tgz"
                        },
                        "tweetnacl": {
                          "version": "0.14.3",
                          "from": "tweetnacl@>=0.13.0 <1.0.0",
                          "resolved": "https://registry.npmjs.org/tweetnacl/-/tweetnacl-0.14.3.tgz"
                        },
                        "uid-number": {
                          "version": "0.0.6",
                          "from": "uid-number@~0.0.6",
                          "resolved": "https://registry.npmjs.org/uid-number/-/uid-number-0.0.6.tgz"
                        },
                        "util-deprecate": {
                          "version": "1.0.2",
                          "from": "util-deprecate@~1.0.1",
                          "resolved": "https://registry.npmjs.org/util-deprecate/-/util-deprecate-1.0.2.tgz"
                        },
                        "verror": {
                          "version": "1.3.6",
                          "from": "verror@1.3.6",
                          "resolved": "https://registry.npmjs.org/verror/-/verror-1.3.6.tgz"
                        },
                        "xtend": {
                          "version": "4.0.1",
                          "from": "xtend@^4.0.0",
                          "resolved": "https://registry.npmjs.org/xtend/-/xtend-4.0.1.tgz"
                        },
                        "wrappy": {
                          "version": "1.0.1",
                          "from": "wrappy@1",
                          "resolved": "https://registry.npmjs.org/wrappy/-/wrappy-1.0.1.tgz"
                        },
                        "dashdash": {
                          "version": "1.13.0",
                          "from": "dashdash@>=1.10.1 <2.0.0",
                          "resolved": "https://registry.npmjs.org/dashdash/-/dashdash-1.13.0.tgz",
                          "dependencies": {
                            "assert-plus": {
                              "version": "1.0.0",
                              "from": "assert-plus@^1.0.0",
                              "resolved": "https://registry.npmjs.org/assert-plus/-/assert-plus-1.0.0.tgz"
                            }
                          }
                        },
                        "rc": {
                          "version": "1.1.6",
                          "from": "rc@~1.1.0",
                          "resolved": "https://registry.npmjs.org/rc/-/rc-1.1.6.tgz",
                          "dependencies": {
                            "minimist": {
                              "version": "1.2.0",
                              "from": "minimist@^1.2.0",
                              "resolved": "https://registry.npmjs.org/minimist/-/minimist-1.2.0.tgz"
                            }
                          }
                        },
                        "aws4": {
                          "version": "1.3.2",
                          "from": "aws4@^1.2.1",
                          "resolved": "https://registry.npmjs.org/aws4/-/aws4-1.3.2.tgz",
                          "dependencies": {
                            "lru-cache": {
                              "version": "4.0.1",
                              "from": "lru-cache@^4.0.0",
                              "resolved": "https://registry.npmjs.org/lru-cache/-/lru-cache-4.0.1.tgz",
                              "dependencies": {
                                "pseudomap": {
                                  "version": "1.0.2",
                                  "from": "pseudomap@^1.0.1",
                                  "resolved": "https://registry.npmjs.org/pseudomap/-/pseudomap-1.0.2.tgz"
                                },
                                "yallist": {
                                  "version": "2.0.0",
                                  "from": "yallist@^2.0.0",
                                  "resolved": "https://registry.npmjs.org/yallist/-/yallist-2.0.0.tgz"
                                }
                              }
                            }
                          }
                        },
                        "fstream-ignore": {
                          "version": "1.0.3",
                          "from": "fstream-ignore@~1.0.3",
                          "resolved": "https://registry.npmjs.org/fstream-ignore/-/fstream-ignore-1.0.3.tgz",
                          "dependencies": {
                            "minimatch": {
                              "version": "3.0.0",
                              "from": "minimatch@^3.0.0",
                              "resolved": "https://registry.npmjs.org/minimatch/-/minimatch-3.0.0.tgz",
                              "dependencies": {
                                "brace-expansion": {
                                  "version": "1.1.3",
                                  "from": "brace-expansion@^1.0.0",
                                  "resolved": "https://registry.npmjs.org/brace-expansion/-/brace-expansion-1.1.3.tgz",
                                  "dependencies": {
                                    "balanced-match": {
                                      "version": "0.3.0",
                                      "from": "balanced-match@^0.3.0",
                                      "resolved": "https://registry.npmjs.org/balanced-match/-/balanced-match-0.3.0.tgz"
                                    },
                                    "concat-map": {
                                      "version": "0.0.1",
                                      "from": "concat-map@0.0.1",
                                      "resolved": "https://registry.npmjs.org/concat-map/-/concat-map-0.0.1.tgz"
                                    }
                                  }
                                }
                              }
                            }
                          }
                        },
                        "rimraf": {
                          "version": "2.5.2",
                          "from": "rimraf@~2.5.0",
                          "resolved": "https://registry.npmjs.org/rimraf/-/rimraf-2.5.2.tgz",
                          "dependencies": {
                            "glob": {
                              "version": "7.0.3",
                              "from": "glob@^7.0.0",
                              "resolved": "https://registry.npmjs.org/glob/-/glob-7.0.3.tgz",
                              "dependencies": {
                                "inflight": {
                                  "version": "1.0.4",
                                  "from": "inflight@^1.0.4",
                                  "resolved": "https://registry.npmjs.org/inflight/-/inflight-1.0.4.tgz",
                                  "dependencies": {
                                    "wrappy": {
                                      "version": "1.0.1",
                                      "from": "wrappy@1",
                                      "resolved": "https://registry.npmjs.org/wrappy/-/wrappy-1.0.1.tgz"
                                    }
                                  }
                                },
                                "inherits": {
                                  "version": "2.0.1",
                                  "from": "inherits@2",
                                  "resolved": "https://registry.npmjs.org/inherits/-/inherits-2.0.1.tgz"
                                },
                                "minimatch": {
                                  "version": "3.0.0",
                                  "from": "minimatch@2 || 3",
                                  "resolved": "https://registry.npmjs.org/minimatch/-/minimatch-3.0.0.tgz",
                                  "dependencies": {
                                    "brace-expansion": {
                                      "version": "1.1.3",
                                      "from": "brace-expansion@^1.0.0",
                                      "resolved": "https://registry.npmjs.org/brace-expansion/-/brace-expansion-1.1.3.tgz",
                                      "dependencies": {
                                        "balanced-match": {
                                          "version": "0.3.0",
                                          "from": "balanced-match@^0.3.0",
                                          "resolved": "https://registry.npmjs.org/balanced-match/-/balanced-match-0.3.0.tgz"
                                        },
                                        "concat-map": {
                                          "version": "0.0.1",
                                          "from": "concat-map@0.0.1",
                                          "resolved": "https://registry.npmjs.org/concat-map/-/concat-map-0.0.1.tgz"
                                        }
                                      }
                                    }
                                  }
                                },
                                "once": {
                                  "version": "1.3.3",
                                  "from": "once@^1.3.0",
                                  "resolved": "https://registry.npmjs.org/once/-/once-1.3.3.tgz",
                                  "dependencies": {
                                    "wrappy": {
                                      "version": "1.0.1",
                                      "from": "wrappy@1",
                                      "resolved": "https://registry.npmjs.org/wrappy/-/wrappy-1.0.1.tgz"
                                    }
                                  }
                                },
                                "path-is-absolute": {
                                  "version": "1.0.0",
                                  "from": "path-is-absolute@^1.0.0",
                                  "resolved": "https://registry.npmjs.org/path-is-absolute/-/path-is-absolute-1.0.0.tgz"
                                }
                              }
                            }
                          }
                        }
                      }
                    }
                  }
                },
                "yargs": {
                  "version": "3.32.0",
                  "from": "yargs@>=3.32.0 <4.0.0",
                  "resolved": "https://registry.npmjs.org/yargs/-/yargs-3.32.0.tgz",
                  "dependencies": {
                    "camelcase": {
                      "version": "2.1.1",
                      "from": "camelcase@>=2.0.1 <3.0.0",
                      "resolved": "https://registry.npmjs.org/camelcase/-/camelcase-2.1.1.tgz"
                    },
                    "cliui": {
                      "version": "3.2.0",
                      "from": "cliui@>=3.0.3 <4.0.0",
                      "resolved": "https://registry.npmjs.org/cliui/-/cliui-3.2.0.tgz",
                      "dependencies": {
                        "strip-ansi": {
                          "version": "3.0.1",
                          "from": "strip-ansi@>=3.0.0 <4.0.0",
                          "resolved": "https://registry.npmjs.org/strip-ansi/-/strip-ansi-3.0.1.tgz",
                          "dependencies": {
                            "ansi-regex": {
                              "version": "2.0.0",
                              "from": "ansi-regex@>=2.0.0 <3.0.0",
                              "resolved": "https://registry.npmjs.org/ansi-regex/-/ansi-regex-2.0.0.tgz"
                            }
                          }
                        },
                        "wrap-ansi": {
                          "version": "2.0.0",
                          "from": "wrap-ansi@>=2.0.0 <3.0.0",
                          "resolved": "https://registry.npmjs.org/wrap-ansi/-/wrap-ansi-2.0.0.tgz"
                        }
                      }
                    },
                    "decamelize": {
                      "version": "1.2.0",
                      "from": "decamelize@>=1.1.1 <2.0.0",
                      "resolved": "https://registry.npmjs.org/decamelize/-/decamelize-1.2.0.tgz"
                    },
                    "os-locale": {
                      "version": "1.4.0",
                      "from": "os-locale@>=1.4.0 <2.0.0",
                      "resolved": "https://registry.npmjs.org/os-locale/-/os-locale-1.4.0.tgz",
                      "dependencies": {
                        "lcid": {
                          "version": "1.0.0",
                          "from": "lcid@>=1.0.0 <2.0.0",
                          "resolved": "https://registry.npmjs.org/lcid/-/lcid-1.0.0.tgz",
                          "dependencies": {
                            "invert-kv": {
                              "version": "1.0.0",
                              "from": "invert-kv@>=1.0.0 <2.0.0",
                              "resolved": "https://registry.npmjs.org/invert-kv/-/invert-kv-1.0.0.tgz"
                            }
                          }
                        }
                      }
                    },
                    "string-width": {
                      "version": "1.0.1",
                      "from": "string-width@>=1.0.1 <2.0.0",
                      "resolved": "https://registry.npmjs.org/string-width/-/string-width-1.0.1.tgz",
                      "dependencies": {
                        "code-point-at": {
                          "version": "1.0.0",
                          "from": "code-point-at@>=1.0.0 <2.0.0",
                          "resolved": "https://registry.npmjs.org/code-point-at/-/code-point-at-1.0.0.tgz",
                          "dependencies": {
                            "number-is-nan": {
                              "version": "1.0.0",
                              "from": "number-is-nan@>=1.0.0 <2.0.0",
                              "resolved": "https://registry.npmjs.org/number-is-nan/-/number-is-nan-1.0.0.tgz"
                            }
                          }
                        },
                        "is-fullwidth-code-point": {
                          "version": "1.0.0",
                          "from": "is-fullwidth-code-point@>=1.0.0 <2.0.0",
                          "resolved": "https://registry.npmjs.org/is-fullwidth-code-point/-/is-fullwidth-code-point-1.0.0.tgz",
                          "dependencies": {
                            "number-is-nan": {
                              "version": "1.0.0",
                              "from": "number-is-nan@>=1.0.0 <2.0.0",
                              "resolved": "https://registry.npmjs.org/number-is-nan/-/number-is-nan-1.0.0.tgz"
                            }
                          }
                        },
                        "strip-ansi": {
                          "version": "3.0.1",
                          "from": "strip-ansi@>=3.0.0 <4.0.0",
                          "resolved": "https://registry.npmjs.org/strip-ansi/-/strip-ansi-3.0.1.tgz",
                          "dependencies": {
                            "ansi-regex": {
                              "version": "2.0.0",
                              "from": "ansi-regex@>=2.0.0 <3.0.0",
                              "resolved": "https://registry.npmjs.org/ansi-regex/-/ansi-regex-2.0.0.tgz"
                            }
                          }
                        }
                      }
                    },
                    "window-size": {
                      "version": "0.1.4",
                      "from": "window-size@>=0.1.4 <0.2.0",
                      "resolved": "https://registry.npmjs.org/window-size/-/window-size-0.1.4.tgz"
                    },
                    "y18n": {
                      "version": "3.2.1",
                      "from": "y18n@>=3.2.0 <4.0.0",
                      "resolved": "https://registry.npmjs.org/y18n/-/y18n-3.2.1.tgz"
                    }
                  }
                }
              }
            }
          }
        },
        "handlebars": {
          "version": "1.3.0",
          "from": "handlebars@1.3.0",
          "resolved": "https://registry.npmjs.org/handlebars/-/handlebars-1.3.0.tgz",
          "dependencies": {
            "optimist": {
              "version": "0.3.7",
              "from": "optimist@>=0.3.0 <0.4.0",
              "resolved": "https://registry.npmjs.org/optimist/-/optimist-0.3.7.tgz",
              "dependencies": {
                "wordwrap": {
                  "version": "0.0.3",
                  "from": "wordwrap@>=0.0.2 <0.1.0",
                  "resolved": "https://registry.npmjs.org/wordwrap/-/wordwrap-0.0.3.tgz"
                }
              }
            },
            "uglify-js": {
              "version": "2.3.6",
              "from": "uglify-js@>=2.3.0 <2.4.0",
              "resolved": "https://registry.npmjs.org/uglify-js/-/uglify-js-2.3.6.tgz",
              "dependencies": {
                "async": {
                  "version": "0.2.10",
                  "from": "async@>=0.2.6 <0.3.0",
                  "resolved": "https://registry.npmjs.org/async/-/async-0.2.10.tgz"
                },
                "source-map": {
                  "version": "0.1.43",
                  "from": "source-map@>=0.1.7 <0.2.0",
                  "resolved": "https://registry.npmjs.org/source-map/-/source-map-0.1.43.tgz",
                  "dependencies": {
                    "amdefine": {
                      "version": "1.0.0",
                      "from": "amdefine@>=0.0.4",
                      "resolved": "https://registry.npmjs.org/amdefine/-/amdefine-1.0.0.tgz"
                    }
                  }
                }
              }
            }
          }
        },
        "i18n-abide": {
          "version": "0.0.23",
          "from": "i18n-abide@0.0.23",
          "resolved": "https://registry.npmjs.org/i18n-abide/-/i18n-abide-0.0.23.tgz",
          "dependencies": {
            "async": {
              "version": "0.9.0",
              "from": "async@0.9.0",
              "resolved": "https://registry.npmjs.org/async/-/async-0.9.0.tgz"
            },
            "gobbledygook": {
              "version": "0.0.4",
              "from": "https://github.com/lloyd/gobbledygook/tarball/354042684056e57ca77f036989e907707a36cff2",
              "resolved": "https://github.com/lloyd/gobbledygook/tarball/354042684056e57ca77f036989e907707a36cff2"
            },
            "jsxgettext": {
              "version": "0.7.0",
              "from": "jsxgettext@0.7.0",
              "resolved": "https://registry.npmjs.org/jsxgettext/-/jsxgettext-0.7.0.tgz",
              "dependencies": {
                "acorn": {
                  "version": "0.11.0",
                  "from": "acorn@>=0.11.0 <0.12.0",
                  "resolved": "https://registry.npmjs.org/acorn/-/acorn-0.11.0.tgz"
                },
                "gettext-parser": {
                  "version": "1.1.2",
                  "from": "gettext-parser@>=1.1.0 <2.0.0",
                  "resolved": "https://registry.npmjs.org/gettext-parser/-/gettext-parser-1.1.2.tgz",
                  "dependencies": {
                    "encoding": {
                      "version": "0.1.12",
                      "from": "encoding@>=0.1.11 <0.2.0",
                      "resolved": "https://registry.npmjs.org/encoding/-/encoding-0.1.12.tgz",
                      "dependencies": {
                        "iconv-lite": {
                          "version": "0.4.13",
                          "from": "iconv-lite@>=0.4.13 <0.5.0",
                          "resolved": "https://registry.npmjs.org/iconv-lite/-/iconv-lite-0.4.13.tgz"
                        }
                      }
                    }
                  }
                },
                "commander": {
                  "version": "2.5.0",
                  "from": "commander@2.5.0",
                  "resolved": "https://registry.npmjs.org/commander/-/commander-2.5.0.tgz"
                },
                "jade": {
                  "version": "1.11.0",
                  "from": "jade@>=1.0.0 <2.0.0",
                  "resolved": "https://registry.npmjs.org/jade/-/jade-1.11.0.tgz",
                  "dependencies": {
                    "character-parser": {
                      "version": "1.2.1",
                      "from": "character-parser@1.2.1",
                      "resolved": "https://registry.npmjs.org/character-parser/-/character-parser-1.2.1.tgz"
                    },
                    "clean-css": {
                      "version": "3.4.12",
                      "from": "clean-css@>=3.1.9 <4.0.0",
                      "resolved": "https://registry.npmjs.org/clean-css/-/clean-css-3.4.12.tgz",
                      "dependencies": {
                        "commander": {
                          "version": "2.8.1",
                          "from": "commander@>=2.8.0 <2.9.0",
                          "resolved": "https://registry.npmjs.org/commander/-/commander-2.8.1.tgz",
                          "dependencies": {
                            "graceful-readlink": {
                              "version": "1.0.1",
                              "from": "graceful-readlink@>=1.0.0",
                              "resolved": "https://registry.npmjs.org/graceful-readlink/-/graceful-readlink-1.0.1.tgz"
                            }
                          }
                        },
                        "source-map": {
                          "version": "0.4.4",
                          "from": "source-map@>=0.4.0 <0.5.0",
                          "resolved": "https://registry.npmjs.org/source-map/-/source-map-0.4.4.tgz",
                          "dependencies": {
                            "amdefine": {
                              "version": "1.0.0",
                              "from": "amdefine@>=0.0.4",
                              "resolved": "https://registry.npmjs.org/amdefine/-/amdefine-1.0.0.tgz"
                            }
                          }
                        }
                      }
                    },
                    "commander": {
                      "version": "2.6.0",
                      "from": "commander@>=2.6.0 <2.7.0",
                      "resolved": "https://registry.npmjs.org/commander/-/commander-2.6.0.tgz"
                    },
                    "constantinople": {
                      "version": "3.0.2",
                      "from": "constantinople@>=3.0.1 <3.1.0",
                      "resolved": "https://registry.npmjs.org/constantinople/-/constantinople-3.0.2.tgz",
                      "dependencies": {
                        "acorn": {
                          "version": "2.7.0",
                          "from": "acorn@>=2.1.0 <3.0.0",
                          "resolved": "https://registry.npmjs.org/acorn/-/acorn-2.7.0.tgz"
                        }
                      }
                    },
                    "jstransformer": {
                      "version": "0.0.2",
                      "from": "jstransformer@0.0.2",
                      "resolved": "https://registry.npmjs.org/jstransformer/-/jstransformer-0.0.2.tgz",
                      "dependencies": {
                        "is-promise": {
                          "version": "2.1.0",
                          "from": "is-promise@>=2.0.0 <3.0.0",
                          "resolved": "https://registry.npmjs.org/is-promise/-/is-promise-2.1.0.tgz"
                        },
                        "promise": {
                          "version": "6.1.0",
                          "from": "promise@>=6.0.1 <7.0.0",
                          "resolved": "https://registry.npmjs.org/promise/-/promise-6.1.0.tgz",
                          "dependencies": {
                            "asap": {
                              "version": "1.0.0",
                              "from": "asap@>=1.0.0 <1.1.0",
                              "resolved": "https://registry.npmjs.org/asap/-/asap-1.0.0.tgz"
                            }
                          }
                        }
                      }
                    },
                    "mkdirp": {
                      "version": "0.5.1",
                      "from": "mkdirp@>=0.5.0 <0.6.0",
                      "resolved": "https://registry.npmjs.org/mkdirp/-/mkdirp-0.5.1.tgz",
                      "dependencies": {
                        "minimist": {
                          "version": "0.0.8",
                          "from": "minimist@0.0.8",
                          "resolved": "https://registry.npmjs.org/minimist/-/minimist-0.0.8.tgz"
                        }
                      }
                    },
                    "transformers": {
                      "version": "2.1.0",
                      "from": "transformers@2.1.0",
                      "resolved": "https://registry.npmjs.org/transformers/-/transformers-2.1.0.tgz",
                      "dependencies": {
                        "promise": {
                          "version": "2.0.0",
                          "from": "promise@>=2.0.0 <2.1.0",
                          "resolved": "https://registry.npmjs.org/promise/-/promise-2.0.0.tgz",
                          "dependencies": {
                            "is-promise": {
                              "version": "1.0.1",
                              "from": "is-promise@>=1.0.0 <2.0.0",
                              "resolved": "https://registry.npmjs.org/is-promise/-/is-promise-1.0.1.tgz"
                            }
                          }
                        },
                        "css": {
                          "version": "1.0.8",
                          "from": "css@>=1.0.8 <1.1.0",
                          "resolved": "https://registry.npmjs.org/css/-/css-1.0.8.tgz",
                          "dependencies": {
                            "css-parse": {
                              "version": "1.0.4",
                              "from": "css-parse@1.0.4",
                              "resolved": "https://registry.npmjs.org/css-parse/-/css-parse-1.0.4.tgz"
                            },
                            "css-stringify": {
                              "version": "1.0.5",
                              "from": "css-stringify@1.0.5",
                              "resolved": "https://registry.npmjs.org/css-stringify/-/css-stringify-1.0.5.tgz"
                            }
                          }
                        },
                        "uglify-js": {
                          "version": "2.2.5",
                          "from": "uglify-js@>=2.2.5 <2.3.0",
                          "resolved": "https://registry.npmjs.org/uglify-js/-/uglify-js-2.2.5.tgz",
                          "dependencies": {
                            "source-map": {
                              "version": "0.1.43",
                              "from": "source-map@>=0.1.7 <0.2.0",
                              "resolved": "https://registry.npmjs.org/source-map/-/source-map-0.1.43.tgz",
                              "dependencies": {
                                "amdefine": {
                                  "version": "1.0.0",
                                  "from": "amdefine@>=0.0.4",
                                  "resolved": "https://registry.npmjs.org/amdefine/-/amdefine-1.0.0.tgz"
                                }
                              }
                            },
                            "optimist": {
                              "version": "0.3.7",
                              "from": "optimist@>=0.3.5 <0.4.0",
                              "resolved": "https://registry.npmjs.org/optimist/-/optimist-0.3.7.tgz",
                              "dependencies": {
                                "wordwrap": {
                                  "version": "0.0.3",
                                  "from": "wordwrap@>=0.0.2 <0.1.0",
                                  "resolved": "https://registry.npmjs.org/wordwrap/-/wordwrap-0.0.3.tgz"
                                }
                              }
                            }
                          }
                        }
                      }
                    },
                    "uglify-js": {
                      "version": "2.6.2",
                      "from": "uglify-js@>=2.4.19 <3.0.0",
                      "resolved": "https://registry.npmjs.org/uglify-js/-/uglify-js-2.6.2.tgz",
                      "dependencies": {
                        "async": {
                          "version": "0.2.10",
                          "from": "async@>=0.2.6 <0.3.0",
                          "resolved": "https://registry.npmjs.org/async/-/async-0.2.10.tgz"
                        },
                        "source-map": {
                          "version": "0.5.5",
                          "from": "source-map@>=0.5.1 <0.6.0",
                          "resolved": "https://registry.npmjs.org/source-map/-/source-map-0.5.5.tgz"
                        },
                        "uglify-to-browserify": {
                          "version": "1.0.2",
                          "from": "uglify-to-browserify@>=1.0.0 <1.1.0",
                          "resolved": "https://registry.npmjs.org/uglify-to-browserify/-/uglify-to-browserify-1.0.2.tgz"
                        },
                        "yargs": {
                          "version": "3.10.0",
                          "from": "yargs@>=3.10.0 <3.11.0",
                          "resolved": "https://registry.npmjs.org/yargs/-/yargs-3.10.0.tgz",
                          "dependencies": {
                            "camelcase": {
                              "version": "1.2.1",
                              "from": "camelcase@>=1.0.2 <2.0.0",
                              "resolved": "https://registry.npmjs.org/camelcase/-/camelcase-1.2.1.tgz"
                            },
                            "cliui": {
                              "version": "2.1.0",
                              "from": "cliui@>=2.1.0 <3.0.0",
                              "resolved": "https://registry.npmjs.org/cliui/-/cliui-2.1.0.tgz",
                              "dependencies": {
                                "center-align": {
                                  "version": "0.1.3",
                                  "from": "center-align@>=0.1.1 <0.2.0",
                                  "resolved": "https://registry.npmjs.org/center-align/-/center-align-0.1.3.tgz",
                                  "dependencies": {
                                    "align-text": {
                                      "version": "0.1.4",
                                      "from": "align-text@>=0.1.3 <0.2.0",
                                      "resolved": "https://registry.npmjs.org/align-text/-/align-text-0.1.4.tgz",
                                      "dependencies": {
                                        "kind-of": {
                                          "version": "3.0.2",
                                          "from": "kind-of@>=3.0.2 <4.0.0",
                                          "resolved": "https://registry.npmjs.org/kind-of/-/kind-of-3.0.2.tgz",
                                          "dependencies": {
                                            "is-buffer": {
                                              "version": "1.1.3",
                                              "from": "is-buffer@>=1.0.2 <2.0.0",
                                              "resolved": "https://registry.npmjs.org/is-buffer/-/is-buffer-1.1.3.tgz"
                                            }
                                          }
                                        },
                                        "longest": {
                                          "version": "1.0.1",
                                          "from": "longest@>=1.0.1 <2.0.0",
                                          "resolved": "https://registry.npmjs.org/longest/-/longest-1.0.1.tgz"
                                        },
                                        "repeat-string": {
                                          "version": "1.5.4",
                                          "from": "repeat-string@>=1.5.2 <2.0.0",
                                          "resolved": "https://registry.npmjs.org/repeat-string/-/repeat-string-1.5.4.tgz"
                                        }
                                      }
                                    },
                                    "lazy-cache": {
                                      "version": "1.0.4",
                                      "from": "lazy-cache@>=1.0.3 <2.0.0",
                                      "resolved": "https://registry.npmjs.org/lazy-cache/-/lazy-cache-1.0.4.tgz"
                                    }
                                  }
                                },
                                "right-align": {
                                  "version": "0.1.3",
                                  "from": "right-align@>=0.1.1 <0.2.0",
                                  "resolved": "https://registry.npmjs.org/right-align/-/right-align-0.1.3.tgz",
                                  "dependencies": {
                                    "align-text": {
                                      "version": "0.1.4",
                                      "from": "align-text@>=0.1.3 <0.2.0",
                                      "resolved": "https://registry.npmjs.org/align-text/-/align-text-0.1.4.tgz",
                                      "dependencies": {
                                        "kind-of": {
                                          "version": "3.0.2",
                                          "from": "kind-of@>=3.0.2 <4.0.0",
                                          "resolved": "https://registry.npmjs.org/kind-of/-/kind-of-3.0.2.tgz",
                                          "dependencies": {
                                            "is-buffer": {
                                              "version": "1.1.3",
                                              "from": "is-buffer@>=1.0.2 <2.0.0",
                                              "resolved": "https://registry.npmjs.org/is-buffer/-/is-buffer-1.1.3.tgz"
                                            }
                                          }
                                        },
                                        "longest": {
                                          "version": "1.0.1",
                                          "from": "longest@>=1.0.1 <2.0.0",
                                          "resolved": "https://registry.npmjs.org/longest/-/longest-1.0.1.tgz"
                                        },
                                        "repeat-string": {
                                          "version": "1.5.4",
                                          "from": "repeat-string@>=1.5.2 <2.0.0",
                                          "resolved": "https://registry.npmjs.org/repeat-string/-/repeat-string-1.5.4.tgz"
                                        }
                                      }
                                    }
                                  }
                                },
                                "wordwrap": {
                                  "version": "0.0.2",
                                  "from": "wordwrap@0.0.2",
                                  "resolved": "https://registry.npmjs.org/wordwrap/-/wordwrap-0.0.2.tgz"
                                }
                              }
                            },
                            "decamelize": {
                              "version": "1.2.0",
                              "from": "decamelize@>=1.0.0 <2.0.0",
                              "resolved": "https://registry.npmjs.org/decamelize/-/decamelize-1.2.0.tgz"
                            },
                            "window-size": {
                              "version": "0.1.0",
                              "from": "window-size@0.1.0",
                              "resolved": "https://registry.npmjs.org/window-size/-/window-size-0.1.0.tgz"
                            }
                          }
                        }
                      }
                    },
                    "void-elements": {
                      "version": "2.0.1",
                      "from": "void-elements@>=2.0.1 <2.1.0",
                      "resolved": "https://registry.npmjs.org/void-elements/-/void-elements-2.0.1.tgz"
                    },
                    "with": {
                      "version": "4.0.3",
                      "from": "with@>=4.0.0 <4.1.0",
                      "resolved": "https://registry.npmjs.org/with/-/with-4.0.3.tgz",
                      "dependencies": {
                        "acorn": {
                          "version": "1.2.2",
                          "from": "acorn@>=1.0.1 <2.0.0",
                          "resolved": "https://registry.npmjs.org/acorn/-/acorn-1.2.2.tgz"
                        },
                        "acorn-globals": {
                          "version": "1.0.9",
                          "from": "acorn-globals@>=1.0.3 <2.0.0",
                          "resolved": "https://registry.npmjs.org/acorn-globals/-/acorn-globals-1.0.9.tgz",
                          "dependencies": {
                            "acorn": {
                              "version": "2.7.0",
                              "from": "acorn@>=2.1.0 <3.0.0",
                              "resolved": "https://registry.npmjs.org/acorn/-/acorn-2.7.0.tgz"
                            }
                          }
                        }
                      }
                    }
                  }
                },
                "escape-string-regexp": {
                  "version": "1.0.1",
                  "from": "escape-string-regexp@1.0.1",
                  "resolved": "https://registry.npmjs.org/escape-string-regexp/-/escape-string-regexp-1.0.1.tgz"
                }
              }
            },
            "optimist": {
              "version": "0.6.1",
              "from": "optimist@0.6.1",
              "resolved": "https://registry.npmjs.org/optimist/-/optimist-0.6.1.tgz",
              "dependencies": {
                "wordwrap": {
                  "version": "0.0.3",
                  "from": "wordwrap@>=0.0.2 <0.1.0",
                  "resolved": "https://registry.npmjs.org/wordwrap/-/wordwrap-0.0.3.tgz"
                },
                "minimist": {
                  "version": "0.0.10",
                  "from": "minimist@>=0.0.1 <0.1.0",
                  "resolved": "https://registry.npmjs.org/minimist/-/minimist-0.0.10.tgz"
                }
              }
            },
            "plist": {
              "version": "1.1.0",
              "from": "plist@1.1.0",
              "resolved": "https://registry.npmjs.org/plist/-/plist-1.1.0.tgz",
              "dependencies": {
                "base64-js": {
                  "version": "0.0.6",
                  "from": "base64-js@0.0.6",
                  "resolved": "https://registry.npmjs.org/base64-js/-/base64-js-0.0.6.tgz"
                },
                "xmlbuilder": {
                  "version": "2.2.1",
                  "from": "xmlbuilder@2.2.1",
                  "resolved": "https://registry.npmjs.org/xmlbuilder/-/xmlbuilder-2.2.1.tgz",
                  "dependencies": {
                    "lodash-node": {
                      "version": "2.4.1",
                      "from": "lodash-node@>=2.4.1 <2.5.0",
                      "resolved": "https://registry.npmjs.org/lodash-node/-/lodash-node-2.4.1.tgz"
                    }
                  }
                },
                "xmldom": {
                  "version": "0.1.22",
                  "from": "xmldom@>=0.1.0 <0.2.0",
                  "resolved": "https://registry.npmjs.org/xmldom/-/xmldom-0.1.22.tgz"
                },
                "util-deprecate": {
                  "version": "1.0.0",
                  "from": "util-deprecate@1.0.0",
                  "resolved": "https://registry.npmjs.org/util-deprecate/-/util-deprecate-1.0.0.tgz"
                }
              }
            }
          }
        },
        "jed": {
          "version": "0.5.4",
          "from": "jed@0.5.4",
          "resolved": "https://registry.npmjs.org/jed/-/jed-0.5.4.tgz"
        },
        "nodemailer": {
          "version": "0.7.1",
          "from": "nodemailer@0.7.1",
          "resolved": "https://registry.npmjs.org/nodemailer/-/nodemailer-0.7.1.tgz",
          "dependencies": {
            "mailcomposer": {
              "version": "0.2.12",
              "from": "mailcomposer@>=0.2.10 <0.3.0",
              "resolved": "https://registry.npmjs.org/mailcomposer/-/mailcomposer-0.2.12.tgz",
              "dependencies": {
                "mimelib": {
                  "version": "0.2.19",
                  "from": "mimelib@>=0.2.15 <0.3.0",
                  "resolved": "https://registry.npmjs.org/mimelib/-/mimelib-0.2.19.tgz",
                  "dependencies": {
                    "encoding": {
                      "version": "0.1.12",
                      "from": "encoding@>=0.1.7 <0.2.0",
                      "resolved": "https://registry.npmjs.org/encoding/-/encoding-0.1.12.tgz",
                      "dependencies": {
                        "iconv-lite": {
                          "version": "0.4.13",
                          "from": "iconv-lite@>=0.4.13 <0.5.0",
                          "resolved": "https://registry.npmjs.org/iconv-lite/-/iconv-lite-0.4.13.tgz"
                        }
                      }
                    },
                    "addressparser": {
                      "version": "0.3.2",
                      "from": "addressparser@>=0.3.2 <0.4.0",
                      "resolved": "https://registry.npmjs.org/addressparser/-/addressparser-0.3.2.tgz"
                    }
                  }
                },
                "mime": {
                  "version": "1.2.11",
                  "from": "mime@>=1.2.11 <1.3.0",
                  "resolved": "https://registry.npmjs.org/mime/-/mime-1.2.11.tgz"
                },
                "follow-redirects": {
                  "version": "0.0.3",
                  "from": "follow-redirects@0.0.3",
                  "resolved": "https://registry.npmjs.org/follow-redirects/-/follow-redirects-0.0.3.tgz",
                  "dependencies": {
                    "underscore": {
                      "version": "1.8.3",
                      "from": "underscore@latest",
                      "resolved": "https://registry.npmjs.org/underscore/-/underscore-1.8.3.tgz"
                    }
                  }
                },
                "dkim-signer": {
                  "version": "0.1.2",
                  "from": "dkim-signer@>=0.1.1 <0.2.0",
                  "resolved": "https://registry.npmjs.org/dkim-signer/-/dkim-signer-0.1.2.tgz",
                  "dependencies": {
                    "punycode": {
                      "version": "1.2.4",
                      "from": "punycode@>=1.2.4 <1.3.0",
                      "resolved": "https://registry.npmjs.org/punycode/-/punycode-1.2.4.tgz"
                    }
                  }
                }
              }
            },
            "directmail": {
              "version": "0.1.8",
              "from": "directmail@>=0.1.7 <0.2.0",
              "resolved": "https://registry.npmjs.org/directmail/-/directmail-0.1.8.tgz"
            },
            "he": {
              "version": "0.3.6",
              "from": "he@>=0.3.6 <0.4.0",
              "resolved": "https://registry.npmjs.org/he/-/he-0.3.6.tgz"
            },
            "public-address": {
              "version": "0.1.1",
              "from": "public-address@>=0.1.1 <0.2.0",
              "resolved": "https://registry.npmjs.org/public-address/-/public-address-0.1.1.tgz"
            },
            "aws-sdk": {
              "version": "2.0.5",
              "from": "aws-sdk@2.0.5",
              "resolved": "https://registry.npmjs.org/aws-sdk/-/aws-sdk-2.0.5.tgz",
              "dependencies": {
                "aws-sdk-apis": {
                  "version": "3.1.10",
                  "from": "aws-sdk-apis@>=3.0.0 <4.0.0",
                  "resolved": "https://registry.npmjs.org/aws-sdk-apis/-/aws-sdk-apis-3.1.10.tgz"
                },
                "xml2js": {
                  "version": "0.2.6",
                  "from": "xml2js@0.2.6",
                  "resolved": "https://registry.npmjs.org/xml2js/-/xml2js-0.2.6.tgz",
                  "dependencies": {
                    "sax": {
                      "version": "0.4.2",
                      "from": "sax@0.4.2",
                      "resolved": "https://registry.npmjs.org/sax/-/sax-0.4.2.tgz"
                    }
                  }
                },
                "xmlbuilder": {
                  "version": "0.4.2",
                  "from": "xmlbuilder@0.4.2",
                  "resolved": "https://registry.npmjs.org/xmlbuilder/-/xmlbuilder-0.4.2.tgz"
                }
              }
            },
            "readable-stream": {
              "version": "1.1.14",
              "from": "readable-stream@>=1.1.9 <1.2.0",
              "resolved": "https://registry.npmjs.org/readable-stream/-/readable-stream-1.1.14.tgz",
              "dependencies": {
                "core-util-is": {
                  "version": "1.0.2",
                  "from": "core-util-is@>=1.0.0 <1.1.0",
                  "resolved": "https://registry.npmjs.org/core-util-is/-/core-util-is-1.0.2.tgz"
                },
                "isarray": {
                  "version": "0.0.1",
                  "from": "isarray@0.0.1",
                  "resolved": "https://registry.npmjs.org/isarray/-/isarray-0.0.1.tgz"
                },
                "string_decoder": {
                  "version": "0.10.31",
                  "from": "string_decoder@>=0.10.0 <0.11.0",
                  "resolved": "https://registry.npmjs.org/string_decoder/-/string_decoder-0.10.31.tgz"
                },
                "inherits": {
                  "version": "2.0.1",
                  "from": "inherits@>=2.0.1 <2.1.0",
                  "resolved": "https://registry.npmjs.org/inherits/-/inherits-2.0.1.tgz"
                }
              }
            }
          }
        },
        "po2json": {
          "version": "0.4.1",
          "from": "po2json@0.4.1",
          "resolved": "https://registry.npmjs.org/po2json/-/po2json-0.4.1.tgz",
          "dependencies": {
            "nomnom": {
              "version": "1.8.1",
              "from": "nomnom@1.8.1",
              "resolved": "https://registry.npmjs.org/nomnom/-/nomnom-1.8.1.tgz",
              "dependencies": {
                "underscore": {
                  "version": "1.6.0",
                  "from": "underscore@>=1.6.0 <1.7.0",
                  "resolved": "https://registry.npmjs.org/underscore/-/underscore-1.6.0.tgz"
                },
                "chalk": {
                  "version": "0.4.0",
                  "from": "chalk@>=0.4.0 <0.5.0",
                  "resolved": "https://registry.npmjs.org/chalk/-/chalk-0.4.0.tgz",
                  "dependencies": {
                    "has-color": {
                      "version": "0.1.7",
                      "from": "has-color@>=0.1.0 <0.2.0",
                      "resolved": "https://registry.npmjs.org/has-color/-/has-color-0.1.7.tgz"
                    },
                    "ansi-styles": {
                      "version": "1.0.0",
                      "from": "ansi-styles@>=1.0.0 <1.1.0",
                      "resolved": "https://registry.npmjs.org/ansi-styles/-/ansi-styles-1.0.0.tgz"
                    },
                    "strip-ansi": {
                      "version": "0.1.1",
                      "from": "strip-ansi@>=0.1.0 <0.2.0",
                      "resolved": "https://registry.npmjs.org/strip-ansi/-/strip-ansi-0.1.1.tgz"
                    }
                  }
                }
              }
            },
            "gettext-parser": {
              "version": "1.1.0",
              "from": "gettext-parser@1.1.0",
              "resolved": "https://registry.npmjs.org/gettext-parser/-/gettext-parser-1.1.0.tgz",
              "dependencies": {
                "encoding": {
                  "version": "0.1.12",
                  "from": "encoding@>=0.1.11 <0.2.0",
                  "resolved": "https://registry.npmjs.org/encoding/-/encoding-0.1.12.tgz",
                  "dependencies": {
                    "iconv-lite": {
                      "version": "0.4.13",
                      "from": "iconv-lite@>=0.4.13 <0.5.0",
                      "resolved": "https://registry.npmjs.org/iconv-lite/-/iconv-lite-0.4.13.tgz"
                    }
                  }
                }
              }
            }
          }
        },
        "request": {
          "version": "2.69.0",
          "from": "request@2.69.0",
          "resolved": "https://registry.npmjs.org/request/-/request-2.69.0.tgz",
          "dependencies": {
            "aws-sign2": {
              "version": "0.6.0",
              "from": "aws-sign2@>=0.6.0 <0.7.0",
              "resolved": "https://registry.npmjs.org/aws-sign2/-/aws-sign2-0.6.0.tgz"
            },
            "aws4": {
              "version": "1.3.2",
              "from": "aws4@>=1.2.1 <2.0.0",
              "resolved": "https://registry.npmjs.org/aws4/-/aws4-1.3.2.tgz",
              "dependencies": {
                "lru-cache": {
                  "version": "4.0.1",
                  "from": "lru-cache@>=4.0.0 <5.0.0",
                  "resolved": "https://registry.npmjs.org/lru-cache/-/lru-cache-4.0.1.tgz",
                  "dependencies": {
                    "pseudomap": {
                      "version": "1.0.2",
                      "from": "pseudomap@>=1.0.1 <2.0.0",
                      "resolved": "https://registry.npmjs.org/pseudomap/-/pseudomap-1.0.2.tgz"
                    },
                    "yallist": {
                      "version": "2.0.0",
                      "from": "yallist@>=2.0.0 <3.0.0",
                      "resolved": "https://registry.npmjs.org/yallist/-/yallist-2.0.0.tgz"
                    }
                  }
                }
              }
            },
            "bl": {
              "version": "1.0.3",
              "from": "bl@>=1.0.0 <1.1.0",
              "resolved": "https://registry.npmjs.org/bl/-/bl-1.0.3.tgz",
              "dependencies": {
                "readable-stream": {
                  "version": "2.0.6",
                  "from": "readable-stream@>=2.0.5 <2.1.0",
                  "resolved": "https://registry.npmjs.org/readable-stream/-/readable-stream-2.0.6.tgz",
                  "dependencies": {
                    "core-util-is": {
                      "version": "1.0.2",
                      "from": "core-util-is@>=1.0.0 <1.1.0",
                      "resolved": "https://registry.npmjs.org/core-util-is/-/core-util-is-1.0.2.tgz"
                    },
                    "inherits": {
                      "version": "2.0.1",
                      "from": "inherits@>=2.0.1 <2.1.0",
                      "resolved": "https://registry.npmjs.org/inherits/-/inherits-2.0.1.tgz"
                    },
                    "isarray": {
                      "version": "1.0.0",
                      "from": "isarray@>=1.0.0 <1.1.0",
                      "resolved": "https://registry.npmjs.org/isarray/-/isarray-1.0.0.tgz"
                    },
                    "process-nextick-args": {
                      "version": "1.0.6",
                      "from": "process-nextick-args@>=1.0.6 <1.1.0",
                      "resolved": "https://registry.npmjs.org/process-nextick-args/-/process-nextick-args-1.0.6.tgz"
                    },
                    "string_decoder": {
                      "version": "0.10.31",
                      "from": "string_decoder@>=0.10.0 <0.11.0",
                      "resolved": "https://registry.npmjs.org/string_decoder/-/string_decoder-0.10.31.tgz"
                    },
                    "util-deprecate": {
                      "version": "1.0.2",
                      "from": "util-deprecate@>=1.0.1 <1.1.0",
                      "resolved": "https://registry.npmjs.org/util-deprecate/-/util-deprecate-1.0.2.tgz"
                    }
                  }
                }
              }
            },
            "caseless": {
              "version": "0.11.0",
              "from": "caseless@>=0.11.0 <0.12.0",
              "resolved": "https://registry.npmjs.org/caseless/-/caseless-0.11.0.tgz"
            },
            "combined-stream": {
              "version": "1.0.5",
              "from": "combined-stream@>=1.0.5 <1.1.0",
              "resolved": "https://registry.npmjs.org/combined-stream/-/combined-stream-1.0.5.tgz",
              "dependencies": {
                "delayed-stream": {
                  "version": "1.0.0",
                  "from": "delayed-stream@>=1.0.0 <1.1.0",
                  "resolved": "https://registry.npmjs.org/delayed-stream/-/delayed-stream-1.0.0.tgz"
                }
              }
            },
            "extend": {
              "version": "3.0.0",
              "from": "extend@>=3.0.0 <3.1.0",
              "resolved": "https://registry.npmjs.org/extend/-/extend-3.0.0.tgz"
            },
            "forever-agent": {
              "version": "0.6.1",
              "from": "forever-agent@>=0.6.1 <0.7.0",
              "resolved": "https://registry.npmjs.org/forever-agent/-/forever-agent-0.6.1.tgz"
            },
            "form-data": {
              "version": "1.0.0-rc4",
              "from": "form-data@>=1.0.0-rc3 <1.1.0",
              "resolved": "https://registry.npmjs.org/form-data/-/form-data-1.0.0-rc4.tgz",
              "dependencies": {
                "async": {
                  "version": "1.5.2",
                  "from": "async@>=1.5.2 <2.0.0",
                  "resolved": "https://registry.npmjs.org/async/-/async-1.5.2.tgz"
                }
              }
            },
            "har-validator": {
              "version": "2.0.6",
              "from": "har-validator@>=2.0.6 <2.1.0",
              "resolved": "https://registry.npmjs.org/har-validator/-/har-validator-2.0.6.tgz",
              "dependencies": {
                "chalk": {
                  "version": "1.1.3",
                  "from": "chalk@>=1.1.1 <2.0.0",
                  "resolved": "https://registry.npmjs.org/chalk/-/chalk-1.1.3.tgz",
                  "dependencies": {
                    "ansi-styles": {
                      "version": "2.2.1",
                      "from": "ansi-styles@>=2.2.1 <3.0.0",
                      "resolved": "https://registry.npmjs.org/ansi-styles/-/ansi-styles-2.2.1.tgz"
                    },
                    "escape-string-regexp": {
                      "version": "1.0.5",
                      "from": "escape-string-regexp@>=1.0.2 <2.0.0",
                      "resolved": "https://registry.npmjs.org/escape-string-regexp/-/escape-string-regexp-1.0.5.tgz"
                    },
                    "has-ansi": {
                      "version": "2.0.0",
                      "from": "has-ansi@>=2.0.0 <3.0.0",
                      "resolved": "https://registry.npmjs.org/has-ansi/-/has-ansi-2.0.0.tgz",
                      "dependencies": {
                        "ansi-regex": {
                          "version": "2.0.0",
                          "from": "ansi-regex@>=2.0.0 <3.0.0",
                          "resolved": "https://registry.npmjs.org/ansi-regex/-/ansi-regex-2.0.0.tgz"
                        }
                      }
                    },
                    "strip-ansi": {
                      "version": "3.0.1",
                      "from": "strip-ansi@>=3.0.0 <4.0.0",
                      "resolved": "https://registry.npmjs.org/strip-ansi/-/strip-ansi-3.0.1.tgz",
                      "dependencies": {
                        "ansi-regex": {
                          "version": "2.0.0",
                          "from": "ansi-regex@>=2.0.0 <3.0.0",
                          "resolved": "https://registry.npmjs.org/ansi-regex/-/ansi-regex-2.0.0.tgz"
                        }
                      }
                    },
                    "supports-color": {
                      "version": "2.0.0",
                      "from": "supports-color@>=2.0.0 <3.0.0",
                      "resolved": "https://registry.npmjs.org/supports-color/-/supports-color-2.0.0.tgz"
                    }
                  }
                },
                "commander": {
                  "version": "2.9.0",
                  "from": "commander@>=2.9.0 <3.0.0",
                  "resolved": "https://registry.npmjs.org/commander/-/commander-2.9.0.tgz",
                  "dependencies": {
                    "graceful-readlink": {
                      "version": "1.0.1",
                      "from": "graceful-readlink@>=1.0.0",
                      "resolved": "https://registry.npmjs.org/graceful-readlink/-/graceful-readlink-1.0.1.tgz"
                    }
                  }
                },
                "is-my-json-valid": {
                  "version": "2.13.1",
                  "from": "is-my-json-valid@>=2.12.4 <3.0.0",
                  "resolved": "https://registry.npmjs.org/is-my-json-valid/-/is-my-json-valid-2.13.1.tgz",
                  "dependencies": {
                    "generate-function": {
                      "version": "2.0.0",
                      "from": "generate-function@>=2.0.0 <3.0.0",
                      "resolved": "https://registry.npmjs.org/generate-function/-/generate-function-2.0.0.tgz"
                    },
                    "generate-object-property": {
                      "version": "1.2.0",
                      "from": "generate-object-property@>=1.1.0 <2.0.0",
                      "resolved": "https://registry.npmjs.org/generate-object-property/-/generate-object-property-1.2.0.tgz",
                      "dependencies": {
                        "is-property": {
                          "version": "1.0.2",
                          "from": "is-property@>=1.0.0 <2.0.0",
                          "resolved": "https://registry.npmjs.org/is-property/-/is-property-1.0.2.tgz"
                        }
                      }
                    },
                    "jsonpointer": {
                      "version": "2.0.0",
                      "from": "jsonpointer@2.0.0",
                      "resolved": "https://registry.npmjs.org/jsonpointer/-/jsonpointer-2.0.0.tgz"
                    },
                    "xtend": {
                      "version": "4.0.1",
                      "from": "xtend@>=4.0.0 <5.0.0",
                      "resolved": "https://registry.npmjs.org/xtend/-/xtend-4.0.1.tgz"
                    }
                  }
                },
                "pinkie-promise": {
                  "version": "2.0.1",
                  "from": "pinkie-promise@>=2.0.0 <3.0.0",
                  "resolved": "https://registry.npmjs.org/pinkie-promise/-/pinkie-promise-2.0.1.tgz",
                  "dependencies": {
                    "pinkie": {
                      "version": "2.0.4",
                      "from": "pinkie@>=2.0.0 <3.0.0",
                      "resolved": "https://registry.npmjs.org/pinkie/-/pinkie-2.0.4.tgz"
                    }
                  }
                }
              }
            },
            "hawk": {
              "version": "3.1.3",
              "from": "hawk@>=3.1.0 <3.2.0",
              "resolved": "https://registry.npmjs.org/hawk/-/hawk-3.1.3.tgz",
              "dependencies": {
                "hoek": {
                  "version": "2.16.3",
                  "from": "hoek@>=2.0.0 <3.0.0",
                  "resolved": "https://registry.npmjs.org/hoek/-/hoek-2.16.3.tgz"
                },
                "boom": {
                  "version": "2.10.1",
                  "from": "boom@>=2.0.0 <3.0.0",
                  "resolved": "https://registry.npmjs.org/boom/-/boom-2.10.1.tgz"
                },
                "cryptiles": {
                  "version": "2.0.5",
                  "from": "cryptiles@>=2.0.0 <3.0.0",
                  "resolved": "https://registry.npmjs.org/cryptiles/-/cryptiles-2.0.5.tgz"
                },
                "sntp": {
                  "version": "1.0.9",
                  "from": "sntp@>=1.0.0 <2.0.0",
                  "resolved": "https://registry.npmjs.org/sntp/-/sntp-1.0.9.tgz"
                }
              }
            },
            "http-signature": {
              "version": "1.1.1",
              "from": "http-signature@>=1.1.0 <1.2.0",
              "resolved": "https://registry.npmjs.org/http-signature/-/http-signature-1.1.1.tgz",
              "dependencies": {
                "assert-plus": {
                  "version": "0.2.0",
                  "from": "assert-plus@>=0.2.0 <0.3.0",
                  "resolved": "https://registry.npmjs.org/assert-plus/-/assert-plus-0.2.0.tgz"
                },
                "jsprim": {
                  "version": "1.2.2",
                  "from": "jsprim@>=1.2.2 <2.0.0",
                  "resolved": "https://registry.npmjs.org/jsprim/-/jsprim-1.2.2.tgz",
                  "dependencies": {
                    "extsprintf": {
                      "version": "1.0.2",
                      "from": "extsprintf@1.0.2",
                      "resolved": "https://registry.npmjs.org/extsprintf/-/extsprintf-1.0.2.tgz"
                    },
                    "json-schema": {
                      "version": "0.2.2",
                      "from": "json-schema@0.2.2",
                      "resolved": "https://registry.npmjs.org/json-schema/-/json-schema-0.2.2.tgz"
                    },
                    "verror": {
                      "version": "1.3.6",
                      "from": "verror@1.3.6",
                      "resolved": "https://registry.npmjs.org/verror/-/verror-1.3.6.tgz"
                    }
                  }
                },
                "sshpk": {
                  "version": "1.8.2",
                  "from": "sshpk@>=1.7.0 <2.0.0",
                  "resolved": "https://registry.npmjs.org/sshpk/-/sshpk-1.8.2.tgz",
                  "dependencies": {
                    "asn1": {
                      "version": "0.2.3",
                      "from": "asn1@>=0.2.3 <0.3.0",
                      "resolved": "https://registry.npmjs.org/asn1/-/asn1-0.2.3.tgz"
                    },
                    "assert-plus": {
                      "version": "1.0.0",
                      "from": "assert-plus@>=1.0.0 <2.0.0",
                      "resolved": "https://registry.npmjs.org/assert-plus/-/assert-plus-1.0.0.tgz"
                    },
                    "dashdash": {
                      "version": "1.13.1",
                      "from": "dashdash@>=1.12.0 <2.0.0",
                      "resolved": "https://registry.npmjs.org/dashdash/-/dashdash-1.13.1.tgz"
                    },
                    "getpass": {
                      "version": "0.1.5",
                      "from": "getpass@>=0.1.1 <0.2.0",
                      "resolved": "https://registry.npmjs.org/getpass/-/getpass-0.1.5.tgz"
                    },
                    "jsbn": {
                      "version": "0.1.0",
                      "from": "jsbn@>=0.1.0 <0.2.0",
                      "resolved": "https://registry.npmjs.org/jsbn/-/jsbn-0.1.0.tgz"
                    },
                    "tweetnacl": {
                      "version": "0.13.3",
                      "from": "tweetnacl@>=0.13.0 <0.14.0",
                      "resolved": "https://registry.npmjs.org/tweetnacl/-/tweetnacl-0.13.3.tgz"
                    },
                    "jodid25519": {
                      "version": "1.0.2",
                      "from": "jodid25519@>=1.0.0 <2.0.0",
                      "resolved": "https://registry.npmjs.org/jodid25519/-/jodid25519-1.0.2.tgz"
                    },
                    "ecc-jsbn": {
                      "version": "0.1.1",
                      "from": "ecc-jsbn@>=0.1.1 <0.2.0",
                      "resolved": "https://registry.npmjs.org/ecc-jsbn/-/ecc-jsbn-0.1.1.tgz"
                    }
                  }
                }
              }
            },
            "is-typedarray": {
              "version": "1.0.0",
              "from": "is-typedarray@>=1.0.0 <1.1.0",
              "resolved": "https://registry.npmjs.org/is-typedarray/-/is-typedarray-1.0.0.tgz"
            },
            "isstream": {
              "version": "0.1.2",
              "from": "isstream@>=0.1.2 <0.2.0",
              "resolved": "https://registry.npmjs.org/isstream/-/isstream-0.1.2.tgz"
            },
            "json-stringify-safe": {
              "version": "5.0.1",
              "from": "json-stringify-safe@>=5.0.1 <5.1.0",
              "resolved": "https://registry.npmjs.org/json-stringify-safe/-/json-stringify-safe-5.0.1.tgz"
            },
            "mime-types": {
              "version": "2.1.10",
              "from": "mime-types@>=2.1.7 <2.2.0",
              "resolved": "https://registry.npmjs.org/mime-types/-/mime-types-2.1.10.tgz",
              "dependencies": {
                "mime-db": {
                  "version": "1.22.0",
                  "from": "mime-db@>=1.22.0 <1.23.0",
                  "resolved": "https://registry.npmjs.org/mime-db/-/mime-db-1.22.0.tgz"
                }
              }
            },
            "node-uuid": {
              "version": "1.4.7",
              "from": "node-uuid@>=1.4.7 <1.5.0",
              "resolved": "https://registry.npmjs.org/node-uuid/-/node-uuid-1.4.7.tgz"
            },
            "oauth-sign": {
              "version": "0.8.1",
              "from": "oauth-sign@>=0.8.0 <0.9.0",
              "resolved": "https://registry.npmjs.org/oauth-sign/-/oauth-sign-0.8.1.tgz"
            },
            "qs": {
              "version": "6.0.2",
              "from": "qs@>=6.0.2 <6.1.0",
              "resolved": "https://registry.npmjs.org/qs/-/qs-6.0.2.tgz"
            },
            "stringstream": {
              "version": "0.0.5",
              "from": "stringstream@>=0.0.4 <0.1.0",
              "resolved": "https://registry.npmjs.org/stringstream/-/stringstream-0.0.5.tgz"
            },
            "tough-cookie": {
              "version": "2.2.2",
              "from": "tough-cookie@>=2.2.0 <2.3.0",
              "resolved": "https://registry.npmjs.org/tough-cookie/-/tough-cookie-2.2.2.tgz"
            },
            "tunnel-agent": {
              "version": "0.4.2",
              "from": "tunnel-agent@>=0.4.1 <0.5.0",
              "resolved": "https://registry.npmjs.org/tunnel-agent/-/tunnel-agent-0.4.2.tgz"
            }
          }
        },
        "restify": {
          "version": "4.0.3",
          "from": "restify@4.0.3",
          "resolved": "https://registry.npmjs.org/restify/-/restify-4.0.3.tgz",
          "dependencies": {
            "assert-plus": {
              "version": "0.1.5",
              "from": "assert-plus@>=0.1.5 <0.2.0",
              "resolved": "https://registry.npmjs.org/assert-plus/-/assert-plus-0.1.5.tgz"
            },
            "backoff": {
              "version": "2.5.0",
              "from": "backoff@>=2.4.0 <3.0.0",
              "resolved": "https://registry.npmjs.org/backoff/-/backoff-2.5.0.tgz",
              "dependencies": {
                "precond": {
                  "version": "0.2.3",
                  "from": "precond@>=0.2.0 <0.3.0",
                  "resolved": "https://registry.npmjs.org/precond/-/precond-0.2.3.tgz"
                }
              }
            },
            "bunyan": {
              "version": "1.8.1",
              "from": "bunyan@>=1.4.0 <2.0.0",
              "resolved": "https://registry.npmjs.org/bunyan/-/bunyan-1.8.1.tgz",
              "dependencies": {
                "mv": {
                  "version": "2.1.1",
                  "from": "mv@>=2.0.0 <3.0.0",
                  "resolved": "https://registry.npmjs.org/mv/-/mv-2.1.1.tgz",
                  "dependencies": {
                    "mkdirp": {
                      "version": "0.5.1",
                      "from": "mkdirp@>=0.5.1 <0.6.0",
                      "resolved": "https://registry.npmjs.org/mkdirp/-/mkdirp-0.5.1.tgz",
                      "dependencies": {
                        "minimist": {
                          "version": "0.0.8",
                          "from": "minimist@0.0.8",
                          "resolved": "https://registry.npmjs.org/minimist/-/minimist-0.0.8.tgz"
                        }
                      }
                    },
                    "ncp": {
                      "version": "2.0.0",
                      "from": "ncp@>=2.0.0 <2.1.0",
                      "resolved": "https://registry.npmjs.org/ncp/-/ncp-2.0.0.tgz"
                    },
                    "rimraf": {
                      "version": "2.4.5",
                      "from": "rimraf@>=2.4.0 <2.5.0",
                      "resolved": "https://registry.npmjs.org/rimraf/-/rimraf-2.4.5.tgz",
                      "dependencies": {
                        "glob": {
                          "version": "6.0.4",
                          "from": "glob@>=6.0.1 <7.0.0",
                          "resolved": "https://registry.npmjs.org/glob/-/glob-6.0.4.tgz",
                          "dependencies": {
                            "inflight": {
                              "version": "1.0.4",
                              "from": "inflight@>=1.0.4 <2.0.0",
                              "resolved": "https://registry.npmjs.org/inflight/-/inflight-1.0.4.tgz",
                              "dependencies": {
                                "wrappy": {
                                  "version": "1.0.1",
                                  "from": "wrappy@>=1.0.0 <2.0.0",
                                  "resolved": "https://registry.npmjs.org/wrappy/-/wrappy-1.0.1.tgz"
                                }
                              }
                            },
                            "inherits": {
                              "version": "2.0.1",
                              "from": "inherits@>=2.0.0 <3.0.0",
                              "resolved": "https://registry.npmjs.org/inherits/-/inherits-2.0.1.tgz"
                            },
                            "minimatch": {
                              "version": "3.0.0",
                              "from": "minimatch@>=2.0.0 <3.0.0||>=3.0.0 <4.0.0",
                              "resolved": "https://registry.npmjs.org/minimatch/-/minimatch-3.0.0.tgz",
                              "dependencies": {
                                "brace-expansion": {
                                  "version": "1.1.3",
                                  "from": "brace-expansion@>=1.0.0 <2.0.0",
                                  "resolved": "https://registry.npmjs.org/brace-expansion/-/brace-expansion-1.1.3.tgz",
                                  "dependencies": {
                                    "balanced-match": {
                                      "version": "0.3.0",
                                      "from": "balanced-match@>=0.3.0 <0.4.0",
                                      "resolved": "https://registry.npmjs.org/balanced-match/-/balanced-match-0.3.0.tgz"
                                    },
                                    "concat-map": {
                                      "version": "0.0.1",
                                      "from": "concat-map@0.0.1",
                                      "resolved": "https://registry.npmjs.org/concat-map/-/concat-map-0.0.1.tgz"
                                    }
                                  }
                                }
                              }
                            },
                            "path-is-absolute": {
                              "version": "1.0.0",
                              "from": "path-is-absolute@>=1.0.0 <2.0.0",
                              "resolved": "https://registry.npmjs.org/path-is-absolute/-/path-is-absolute-1.0.0.tgz"
                            }
                          }
                        }
                      }
                    }
                  }
                },
                "safe-json-stringify": {
                  "version": "1.0.3",
                  "from": "safe-json-stringify@>=1.0.0 <2.0.0",
                  "resolved": "https://registry.npmjs.org/safe-json-stringify/-/safe-json-stringify-1.0.3.tgz"
                },
                "moment": {
                  "version": "2.13.0",
                  "from": "moment@>=2.10.6 <3.0.0",
                  "resolved": "https://registry.npmjs.org/moment/-/moment-2.13.0.tgz"
                }
              }
            },
            "csv": {
              "version": "0.4.6",
              "from": "csv@>=0.4.0 <0.5.0",
              "resolved": "https://registry.npmjs.org/csv/-/csv-0.4.6.tgz",
              "dependencies": {
                "csv-generate": {
                  "version": "0.0.6",
                  "from": "csv-generate@>=0.0.6 <0.0.7",
                  "resolved": "https://registry.npmjs.org/csv-generate/-/csv-generate-0.0.6.tgz"
                },
                "csv-parse": {
                  "version": "1.1.0",
                  "from": "csv-parse@>=1.0.0 <2.0.0",
                  "resolved": "https://registry.npmjs.org/csv-parse/-/csv-parse-1.1.0.tgz"
                },
                "stream-transform": {
                  "version": "0.1.1",
                  "from": "stream-transform@>=0.1.0 <0.2.0",
                  "resolved": "https://registry.npmjs.org/stream-transform/-/stream-transform-0.1.1.tgz"
                },
                "csv-stringify": {
                  "version": "0.0.8",
                  "from": "csv-stringify@>=0.0.8 <0.0.9",
                  "resolved": "https://registry.npmjs.org/csv-stringify/-/csv-stringify-0.0.8.tgz"
                }
              }
            },
            "escape-regexp-component": {
              "version": "1.0.2",
              "from": "escape-regexp-component@>=1.0.2 <2.0.0",
              "resolved": "https://registry.npmjs.org/escape-regexp-component/-/escape-regexp-component-1.0.2.tgz"
            },
            "formidable": {
              "version": "1.0.17",
              "from": "formidable@>=1.0.14 <2.0.0",
              "resolved": "https://registry.npmjs.org/formidable/-/formidable-1.0.17.tgz"
            },
            "http-signature": {
              "version": "0.11.0",
              "from": "http-signature@>=0.11.0 <0.12.0",
              "resolved": "https://registry.npmjs.org/http-signature/-/http-signature-0.11.0.tgz",
              "dependencies": {
                "asn1": {
                  "version": "0.1.11",
                  "from": "asn1@0.1.11",
                  "resolved": "https://registry.npmjs.org/asn1/-/asn1-0.1.11.tgz"
                },
                "ctype": {
                  "version": "0.5.3",
                  "from": "ctype@0.5.3",
                  "resolved": "https://registry.npmjs.org/ctype/-/ctype-0.5.3.tgz"
                }
              }
            },
            "keep-alive-agent": {
              "version": "0.0.1",
              "from": "keep-alive-agent@>=0.0.1 <0.0.2",
              "resolved": "https://registry.npmjs.org/keep-alive-agent/-/keep-alive-agent-0.0.1.tgz"
            },
            "lru-cache": {
              "version": "2.7.3",
              "from": "lru-cache@>=2.5.0 <3.0.0",
              "resolved": "https://registry.npmjs.org/lru-cache/-/lru-cache-2.7.3.tgz"
            },
            "mime": {
              "version": "1.3.4",
              "from": "mime@>=1.2.11 <2.0.0",
              "resolved": "https://registry.npmjs.org/mime/-/mime-1.3.4.tgz"
            },
            "negotiator": {
              "version": "0.5.3",
              "from": "negotiator@>=0.5.1 <0.6.0",
              "resolved": "https://registry.npmjs.org/negotiator/-/negotiator-0.5.3.tgz"
            },
            "node-uuid": {
              "version": "1.4.7",
              "from": "node-uuid@>=1.4.1 <2.0.0",
              "resolved": "https://registry.npmjs.org/node-uuid/-/node-uuid-1.4.7.tgz"
            },
            "once": {
              "version": "1.3.3",
              "from": "once@>=1.3.0 <2.0.0",
              "resolved": "https://registry.npmjs.org/once/-/once-1.3.3.tgz",
              "dependencies": {
                "wrappy": {
                  "version": "1.0.1",
                  "from": "wrappy@>=1.0.0 <2.0.0",
                  "resolved": "https://registry.npmjs.org/wrappy/-/wrappy-1.0.1.tgz"
                }
              }
            },
            "qs": {
              "version": "3.1.0",
              "from": "qs@>=3.1.0 <4.0.0",
              "resolved": "https://registry.npmjs.org/qs/-/qs-3.1.0.tgz"
            },
            "semver": {
              "version": "4.3.6",
              "from": "semver@>=4.3.3 <5.0.0",
              "resolved": "https://registry.npmjs.org/semver/-/semver-4.3.6.tgz"
            },
            "spdy": {
              "version": "1.32.5",
              "from": "spdy@>=1.26.5 <2.0.0",
              "resolved": "https://registry.npmjs.org/spdy/-/spdy-1.32.5.tgz"
            },
            "tunnel-agent": {
              "version": "0.4.2",
              "from": "tunnel-agent@>=0.4.0 <0.5.0",
              "resolved": "https://registry.npmjs.org/tunnel-agent/-/tunnel-agent-0.4.2.tgz"
            },
            "vasync": {
              "version": "1.6.3",
              "from": "vasync@1.6.3",
              "resolved": "https://registry.npmjs.org/vasync/-/vasync-1.6.3.tgz",
              "dependencies": {
                "verror": {
                  "version": "1.6.0",
                  "from": "verror@1.6.0",
                  "resolved": "https://registry.npmjs.org/verror/-/verror-1.6.0.tgz",
                  "dependencies": {
                    "extsprintf": {
                      "version": "1.2.0",
                      "from": "extsprintf@1.2.0",
                      "resolved": "https://registry.npmjs.org/extsprintf/-/extsprintf-1.2.0.tgz"
                    }
                  }
                }
              }
            },
            "verror": {
              "version": "1.6.1",
              "from": "verror@>=1.4.0 <2.0.0",
              "resolved": "https://registry.npmjs.org/verror/-/verror-1.6.1.tgz",
              "dependencies": {
                "core-util-is": {
                  "version": "1.0.2",
                  "from": "core-util-is@1.0.2",
                  "resolved": "https://registry.npmjs.org/core-util-is/-/core-util-is-1.0.2.tgz"
                },
                "extsprintf": {
                  "version": "1.2.0",
                  "from": "extsprintf@1.2.0",
                  "resolved": "https://registry.npmjs.org/extsprintf/-/extsprintf-1.2.0.tgz"
                }
              }
            },
            "dtrace-provider": {
              "version": "0.6.0",
              "from": "dtrace-provider@>=0.6.0 <0.7.0",
              "resolved": "https://registry.npmjs.org/dtrace-provider/-/dtrace-provider-0.6.0.tgz",
              "dependencies": {
                "nan": {
                  "version": "2.2.1",
                  "from": "nan@>=2.0.8 <3.0.0",
                  "resolved": "https://registry.npmjs.org/nan/-/nan-2.2.1.tgz"
                }
              }
            }
          }
        }
      }
    },
    "fxa-conventional-changelog": {
      "version": "1.1.0",
      "from": "fxa-conventional-changelog@1.1.0",
      "resolved": "https://registry.npmjs.org/fxa-conventional-changelog/-/fxa-conventional-changelog-1.1.0.tgz",
      "dependencies": {
        "compare-func": {
          "version": "1.3.1",
          "from": "compare-func@1.3.1",
          "resolved": "https://registry.npmjs.org/compare-func/-/compare-func-1.3.1.tgz",
          "dependencies": {
            "array-ify": {
              "version": "1.0.0",
              "from": "array-ify@>=1.0.0 <2.0.0",
              "resolved": "https://registry.npmjs.org/array-ify/-/array-ify-1.0.0.tgz"
            },
            "dot-prop": {
              "version": "2.4.0",
              "from": "dot-prop@>=2.0.0 <3.0.0",
              "resolved": "https://registry.npmjs.org/dot-prop/-/dot-prop-2.4.0.tgz",
              "dependencies": {
                "is-obj": {
                  "version": "1.0.1",
                  "from": "is-obj@>=1.0.0 <2.0.0",
                  "resolved": "https://registry.npmjs.org/is-obj/-/is-obj-1.0.1.tgz"
                }
              }
            }
          }
        },
        "lodash.map": {
          "version": "3.1.4",
          "from": "lodash.map@3.1.4",
          "resolved": "https://registry.npmjs.org/lodash.map/-/lodash.map-3.1.4.tgz",
          "dependencies": {
            "lodash._arraymap": {
              "version": "3.0.0",
              "from": "lodash._arraymap@>=3.0.0 <4.0.0",
              "resolved": "https://registry.npmjs.org/lodash._arraymap/-/lodash._arraymap-3.0.0.tgz"
            },
            "lodash._basecallback": {
              "version": "3.3.1",
              "from": "lodash._basecallback@>=3.0.0 <4.0.0",
              "resolved": "https://registry.npmjs.org/lodash._basecallback/-/lodash._basecallback-3.3.1.tgz",
              "dependencies": {
                "lodash._baseisequal": {
                  "version": "3.0.7",
                  "from": "lodash._baseisequal@>=3.0.0 <4.0.0",
                  "resolved": "https://registry.npmjs.org/lodash._baseisequal/-/lodash._baseisequal-3.0.7.tgz",
                  "dependencies": {
                    "lodash.istypedarray": {
                      "version": "3.0.6",
                      "from": "lodash.istypedarray@>=3.0.0 <4.0.0",
                      "resolved": "https://registry.npmjs.org/lodash.istypedarray/-/lodash.istypedarray-3.0.6.tgz"
                    }
                  }
                },
                "lodash._bindcallback": {
                  "version": "3.0.1",
                  "from": "lodash._bindcallback@>=3.0.0 <4.0.0",
                  "resolved": "https://registry.npmjs.org/lodash._bindcallback/-/lodash._bindcallback-3.0.1.tgz"
                },
                "lodash.pairs": {
                  "version": "3.0.1",
                  "from": "lodash.pairs@>=3.0.0 <4.0.0",
                  "resolved": "https://registry.npmjs.org/lodash.pairs/-/lodash.pairs-3.0.1.tgz"
                }
              }
            },
            "lodash._baseeach": {
              "version": "3.0.4",
              "from": "lodash._baseeach@>=3.0.0 <4.0.0",
              "resolved": "https://registry.npmjs.org/lodash._baseeach/-/lodash._baseeach-3.0.4.tgz"
            },
            "lodash.isarray": {
              "version": "3.0.4",
              "from": "lodash.isarray@>=3.0.0 <4.0.0",
              "resolved": "https://registry.npmjs.org/lodash.isarray/-/lodash.isarray-3.0.4.tgz"
            },
            "lodash.keys": {
              "version": "3.1.2",
              "from": "lodash.keys@>=3.0.0 <4.0.0",
              "resolved": "https://registry.npmjs.org/lodash.keys/-/lodash.keys-3.1.2.tgz",
              "dependencies": {
                "lodash._getnative": {
                  "version": "3.9.1",
                  "from": "lodash._getnative@>=3.0.0 <4.0.0",
                  "resolved": "https://registry.npmjs.org/lodash._getnative/-/lodash._getnative-3.9.1.tgz"
                },
                "lodash.isarguments": {
                  "version": "3.0.8",
                  "from": "lodash.isarguments@>=3.0.0 <4.0.0",
                  "resolved": "https://registry.npmjs.org/lodash.isarguments/-/lodash.isarguments-3.0.8.tgz"
                }
              }
            }
          }
        },
        "semver": {
          "version": "5.0.1",
          "from": "semver@5.0.1",
          "resolved": "https://registry.npmjs.org/semver/-/semver-5.0.1.tgz"
        }
      }
    },
    "fxa-jwtool": {
      "version": "0.7.1",
      "from": "fxa-jwtool@0.7.1",
      "resolved": "https://registry.npmjs.org/fxa-jwtool/-/fxa-jwtool-0.7.1.tgz",
      "dependencies": {
        "bluebird": {
          "version": "2.9.15",
          "from": "bluebird@2.9.15",
          "resolved": "https://registry.npmjs.org/bluebird/-/bluebird-2.9.15.tgz"
        },
        "fetch": {
          "version": "0.3.6",
          "from": "fetch@0.3.6",
          "resolved": "https://registry.npmjs.org/fetch/-/fetch-0.3.6.tgz",
          "dependencies": {
            "encoding": {
              "version": "0.1.12",
              "from": "encoding@*",
              "resolved": "https://registry.npmjs.org/encoding/-/encoding-0.1.12.tgz",
              "dependencies": {
                "iconv-lite": {
                  "version": "0.4.13",
                  "from": "iconv-lite@>=0.4.13 <0.5.0",
                  "resolved": "https://registry.npmjs.org/iconv-lite/-/iconv-lite-0.4.13.tgz"
                }
              }
            }
          }
        },
        "pem-jwk": {
          "version": "1.5.1",
          "from": "pem-jwk@1.5.1",
          "resolved": "https://registry.npmjs.org/pem-jwk/-/pem-jwk-1.5.1.tgz",
          "dependencies": {
            "asn1.js": {
              "version": "1.0.3",
              "from": "asn1.js@1.0.3",
              "resolved": "https://registry.npmjs.org/asn1.js/-/asn1.js-1.0.3.tgz",
              "dependencies": {
                "inherits": {
                  "version": "2.0.1",
                  "from": "inherits@>=2.0.1 <3.0.0",
                  "resolved": "https://registry.npmjs.org/inherits/-/inherits-2.0.1.tgz"
                },
                "minimalistic-assert": {
                  "version": "1.0.0",
                  "from": "minimalistic-assert@>=1.0.0 <2.0.0",
                  "resolved": "https://registry.npmjs.org/minimalistic-assert/-/minimalistic-assert-1.0.0.tgz"
                },
                "bn.js": {
                  "version": "1.3.0",
                  "from": "bn.js@>=1.0.0 <2.0.0",
                  "resolved": "https://registry.npmjs.org/bn.js/-/bn.js-1.3.0.tgz"
                }
              }
            }
          }
        }
      }
    },
    "grunt": {
      "version": "0.4.5",
      "from": "grunt@0.4.5",
      "resolved": "https://registry.npmjs.org/grunt/-/grunt-0.4.5.tgz",
      "dependencies": {
        "async": {
          "version": "0.1.22",
          "from": "async@>=0.1.22 <0.2.0",
          "resolved": "https://registry.npmjs.org/async/-/async-0.1.22.tgz"
        },
        "coffee-script": {
          "version": "1.3.3",
          "from": "coffee-script@>=1.3.3 <1.4.0",
          "resolved": "https://registry.npmjs.org/coffee-script/-/coffee-script-1.3.3.tgz"
        },
        "colors": {
          "version": "0.6.2",
          "from": "colors@>=0.6.2 <0.7.0",
          "resolved": "https://registry.npmjs.org/colors/-/colors-0.6.2.tgz"
        },
        "dateformat": {
          "version": "1.0.2-1.2.3",
          "from": "dateformat@1.0.2-1.2.3",
          "resolved": "https://registry.npmjs.org/dateformat/-/dateformat-1.0.2-1.2.3.tgz"
        },
        "eventemitter2": {
          "version": "0.4.14",
          "from": "eventemitter2@>=0.4.13 <0.5.0",
          "resolved": "https://registry.npmjs.org/eventemitter2/-/eventemitter2-0.4.14.tgz"
        },
        "findup-sync": {
          "version": "0.1.3",
          "from": "findup-sync@>=0.1.2 <0.2.0",
          "resolved": "https://registry.npmjs.org/findup-sync/-/findup-sync-0.1.3.tgz",
          "dependencies": {
            "glob": {
              "version": "3.2.11",
              "from": "glob@>=3.2.9 <3.3.0",
              "resolved": "https://registry.npmjs.org/glob/-/glob-3.2.11.tgz",
              "dependencies": {
                "inherits": {
                  "version": "2.0.1",
                  "from": "inherits@>=2.0.0 <3.0.0",
                  "resolved": "https://registry.npmjs.org/inherits/-/inherits-2.0.1.tgz"
                },
                "minimatch": {
                  "version": "0.3.0",
                  "from": "minimatch@>=0.3.0 <0.4.0",
                  "resolved": "https://registry.npmjs.org/minimatch/-/minimatch-0.3.0.tgz",
                  "dependencies": {
                    "lru-cache": {
                      "version": "2.7.3",
                      "from": "lru-cache@>=2.0.0 <3.0.0",
                      "resolved": "https://registry.npmjs.org/lru-cache/-/lru-cache-2.7.3.tgz"
                    },
                    "sigmund": {
                      "version": "1.0.1",
                      "from": "sigmund@>=1.0.0 <1.1.0",
                      "resolved": "https://registry.npmjs.org/sigmund/-/sigmund-1.0.1.tgz"
                    }
                  }
                }
              }
            },
            "lodash": {
              "version": "2.4.2",
              "from": "lodash@>=2.4.1 <2.5.0",
              "resolved": "https://registry.npmjs.org/lodash/-/lodash-2.4.2.tgz"
            }
          }
        },
        "glob": {
          "version": "3.1.21",
          "from": "glob@>=3.1.21 <3.2.0",
          "resolved": "https://registry.npmjs.org/glob/-/glob-3.1.21.tgz",
          "dependencies": {
            "graceful-fs": {
              "version": "1.2.3",
              "from": "graceful-fs@>=1.2.0 <1.3.0",
              "resolved": "https://registry.npmjs.org/graceful-fs/-/graceful-fs-1.2.3.tgz"
            },
            "inherits": {
              "version": "1.0.2",
              "from": "inherits@>=1.0.0 <2.0.0",
              "resolved": "https://registry.npmjs.org/inherits/-/inherits-1.0.2.tgz"
            }
          }
        },
        "hooker": {
          "version": "0.2.3",
          "from": "hooker@>=0.2.3 <0.3.0",
          "resolved": "https://registry.npmjs.org/hooker/-/hooker-0.2.3.tgz"
        },
        "iconv-lite": {
          "version": "0.2.11",
          "from": "iconv-lite@>=0.2.11 <0.3.0",
          "resolved": "https://registry.npmjs.org/iconv-lite/-/iconv-lite-0.2.11.tgz"
        },
        "minimatch": {
          "version": "0.2.14",
          "from": "minimatch@>=0.2.12 <0.3.0",
          "resolved": "https://registry.npmjs.org/minimatch/-/minimatch-0.2.14.tgz",
          "dependencies": {
            "lru-cache": {
              "version": "2.7.3",
              "from": "lru-cache@>=2.0.0 <3.0.0",
              "resolved": "https://registry.npmjs.org/lru-cache/-/lru-cache-2.7.3.tgz"
            },
            "sigmund": {
              "version": "1.0.1",
              "from": "sigmund@>=1.0.0 <1.1.0",
              "resolved": "https://registry.npmjs.org/sigmund/-/sigmund-1.0.1.tgz"
            }
          }
        },
        "nopt": {
          "version": "1.0.10",
          "from": "nopt@>=1.0.10 <1.1.0",
          "resolved": "https://registry.npmjs.org/nopt/-/nopt-1.0.10.tgz",
          "dependencies": {
            "abbrev": {
              "version": "1.0.7",
              "from": "abbrev@>=1.0.0 <2.0.0",
              "resolved": "https://registry.npmjs.org/abbrev/-/abbrev-1.0.7.tgz"
            }
          }
        },
        "rimraf": {
          "version": "2.2.8",
          "from": "rimraf@>=2.2.8 <2.3.0",
          "resolved": "https://registry.npmjs.org/rimraf/-/rimraf-2.2.8.tgz"
        },
        "lodash": {
          "version": "0.9.2",
          "from": "lodash@>=0.9.2 <0.10.0",
          "resolved": "https://registry.npmjs.org/lodash/-/lodash-0.9.2.tgz"
        },
        "underscore.string": {
          "version": "2.2.1",
          "from": "underscore.string@>=2.2.1 <2.3.0",
          "resolved": "https://registry.npmjs.org/underscore.string/-/underscore.string-2.2.1.tgz"
        },
        "which": {
          "version": "1.0.9",
          "from": "which@>=1.0.5 <1.1.0",
          "resolved": "https://registry.npmjs.org/which/-/which-1.0.9.tgz"
        },
        "js-yaml": {
          "version": "2.0.5",
          "from": "js-yaml@>=2.0.5 <2.1.0",
          "resolved": "https://registry.npmjs.org/js-yaml/-/js-yaml-2.0.5.tgz",
          "dependencies": {
            "argparse": {
              "version": "0.1.16",
              "from": "argparse@>=0.1.11 <0.2.0",
              "resolved": "https://registry.npmjs.org/argparse/-/argparse-0.1.16.tgz",
              "dependencies": {
                "underscore": {
                  "version": "1.7.0",
                  "from": "underscore@>=1.7.0 <1.8.0",
                  "resolved": "https://registry.npmjs.org/underscore/-/underscore-1.7.0.tgz"
                },
                "underscore.string": {
                  "version": "2.4.0",
                  "from": "underscore.string@>=2.4.0 <2.5.0",
                  "resolved": "https://registry.npmjs.org/underscore.string/-/underscore.string-2.4.0.tgz"
                }
              }
            },
            "esprima": {
              "version": "1.0.4",
              "from": "esprima@>=1.0.2 <1.1.0",
              "resolved": "https://registry.npmjs.org/esprima/-/esprima-1.0.4.tgz"
            }
          }
        },
        "exit": {
          "version": "0.1.2",
          "from": "exit@>=0.1.1 <0.2.0",
          "resolved": "https://registry.npmjs.org/exit/-/exit-0.1.2.tgz"
        },
        "getobject": {
          "version": "0.1.0",
          "from": "getobject@>=0.1.0 <0.2.0",
          "resolved": "https://registry.npmjs.org/getobject/-/getobject-0.1.0.tgz"
        },
        "grunt-legacy-util": {
          "version": "0.2.0",
          "from": "grunt-legacy-util@>=0.2.0 <0.3.0",
          "resolved": "https://registry.npmjs.org/grunt-legacy-util/-/grunt-legacy-util-0.2.0.tgz"
        },
        "grunt-legacy-log": {
          "version": "0.1.3",
          "from": "grunt-legacy-log@>=0.1.0 <0.2.0",
          "resolved": "https://registry.npmjs.org/grunt-legacy-log/-/grunt-legacy-log-0.1.3.tgz",
          "dependencies": {
            "grunt-legacy-log-utils": {
              "version": "0.1.1",
              "from": "grunt-legacy-log-utils@>=0.1.1 <0.2.0",
              "resolved": "https://registry.npmjs.org/grunt-legacy-log-utils/-/grunt-legacy-log-utils-0.1.1.tgz"
            },
            "lodash": {
              "version": "2.4.2",
              "from": "lodash@>=2.4.1 <2.5.0",
              "resolved": "https://registry.npmjs.org/lodash/-/lodash-2.4.2.tgz"
            },
            "underscore.string": {
              "version": "2.3.3",
              "from": "underscore.string@>=2.3.3 <2.4.0",
              "resolved": "https://registry.npmjs.org/underscore.string/-/underscore.string-2.3.3.tgz"
            }
          }
        }
      }
    },
    "grunt-bump": {
      "version": "0.3.1",
      "from": "grunt-bump@0.3.1",
      "resolved": "https://registry.npmjs.org/grunt-bump/-/grunt-bump-0.3.1.tgz",
      "dependencies": {
        "semver": {
          "version": "4.3.6",
          "from": "semver@>=4.3.3 <5.0.0",
          "resolved": "https://registry.npmjs.org/semver/-/semver-4.3.6.tgz"
        }
      }
    },
    "grunt-cli": {
      "version": "0.1.13",
      "from": "grunt-cli@0.1.13",
      "resolved": "https://registry.npmjs.org/grunt-cli/-/grunt-cli-0.1.13.tgz",
      "dependencies": {
        "nopt": {
          "version": "1.0.10",
          "from": "nopt@1.0.10",
          "resolved": "https://registry.npmjs.org/nopt/-/nopt-1.0.10.tgz",
          "dependencies": {
            "abbrev": {
              "version": "1.0.7",
              "from": "abbrev@>=1.0.0 <2.0.0",
              "resolved": "https://registry.npmjs.org/abbrev/-/abbrev-1.0.7.tgz"
            }
          }
        },
        "findup-sync": {
          "version": "0.1.3",
          "from": "findup-sync@>=0.1.0 <0.2.0",
          "resolved": "https://registry.npmjs.org/findup-sync/-/findup-sync-0.1.3.tgz",
          "dependencies": {
            "glob": {
              "version": "3.2.11",
              "from": "glob@>=3.2.9 <3.3.0",
              "resolved": "https://registry.npmjs.org/glob/-/glob-3.2.11.tgz",
              "dependencies": {
                "inherits": {
                  "version": "2.0.1",
                  "from": "inherits@>=2.0.0 <3.0.0",
                  "resolved": "https://registry.npmjs.org/inherits/-/inherits-2.0.1.tgz"
                },
                "minimatch": {
                  "version": "0.3.0",
                  "from": "minimatch@>=0.3.0 <0.4.0",
                  "resolved": "https://registry.npmjs.org/minimatch/-/minimatch-0.3.0.tgz",
                  "dependencies": {
                    "lru-cache": {
                      "version": "2.7.3",
                      "from": "lru-cache@>=2.0.0 <3.0.0",
                      "resolved": "https://registry.npmjs.org/lru-cache/-/lru-cache-2.7.3.tgz"
                    },
                    "sigmund": {
                      "version": "1.0.1",
                      "from": "sigmund@>=1.0.0 <1.1.0",
                      "resolved": "https://registry.npmjs.org/sigmund/-/sigmund-1.0.1.tgz"
                    }
                  }
                }
              }
            },
            "lodash": {
              "version": "2.4.2",
              "from": "lodash@>=2.4.1 <2.5.0",
              "resolved": "https://registry.npmjs.org/lodash/-/lodash-2.4.2.tgz"
            }
          }
        },
        "resolve": {
          "version": "0.3.1",
          "from": "resolve@>=0.3.1 <0.4.0",
          "resolved": "https://registry.npmjs.org/resolve/-/resolve-0.3.1.tgz"
        }
      }
    },
    "grunt-conventional-changelog": {
      "version": "5.0.0",
      "from": "grunt-conventional-changelog@5.0.0",
      "resolved": "https://registry.npmjs.org/grunt-conventional-changelog/-/grunt-conventional-changelog-5.0.0.tgz",
      "dependencies": {
        "chalk": {
          "version": "1.1.3",
          "from": "chalk@>=1.0.0 <2.0.0",
          "resolved": "https://registry.npmjs.org/chalk/-/chalk-1.1.3.tgz",
          "dependencies": {
            "ansi-styles": {
              "version": "2.2.1",
              "from": "ansi-styles@>=2.2.1 <3.0.0",
              "resolved": "https://registry.npmjs.org/ansi-styles/-/ansi-styles-2.2.1.tgz"
            },
            "escape-string-regexp": {
              "version": "1.0.5",
              "from": "escape-string-regexp@>=1.0.2 <2.0.0",
              "resolved": "https://registry.npmjs.org/escape-string-regexp/-/escape-string-regexp-1.0.5.tgz"
            },
            "has-ansi": {
              "version": "2.0.0",
              "from": "has-ansi@>=2.0.0 <3.0.0",
              "resolved": "https://registry.npmjs.org/has-ansi/-/has-ansi-2.0.0.tgz",
              "dependencies": {
                "ansi-regex": {
                  "version": "2.0.0",
                  "from": "ansi-regex@>=2.0.0 <3.0.0",
                  "resolved": "https://registry.npmjs.org/ansi-regex/-/ansi-regex-2.0.0.tgz"
                }
              }
            },
            "strip-ansi": {
              "version": "3.0.1",
              "from": "strip-ansi@>=3.0.0 <4.0.0",
              "resolved": "https://registry.npmjs.org/strip-ansi/-/strip-ansi-3.0.1.tgz",
              "dependencies": {
                "ansi-regex": {
                  "version": "2.0.0",
                  "from": "ansi-regex@>=2.0.0 <3.0.0",
                  "resolved": "https://registry.npmjs.org/ansi-regex/-/ansi-regex-2.0.0.tgz"
                }
              }
            },
            "supports-color": {
              "version": "2.0.0",
              "from": "supports-color@>=2.0.0 <3.0.0",
              "resolved": "https://registry.npmjs.org/supports-color/-/supports-color-2.0.0.tgz"
            }
          }
        },
        "concat-stream": {
          "version": "1.5.1",
          "from": "concat-stream@>=1.5.0 <2.0.0",
          "resolved": "https://registry.npmjs.org/concat-stream/-/concat-stream-1.5.1.tgz",
          "dependencies": {
            "inherits": {
              "version": "2.0.1",
              "from": "inherits@>=2.0.1 <2.1.0",
              "resolved": "https://registry.npmjs.org/inherits/-/inherits-2.0.1.tgz"
            },
            "typedarray": {
              "version": "0.0.6",
              "from": "typedarray@>=0.0.5 <0.1.0",
              "resolved": "https://registry.npmjs.org/typedarray/-/typedarray-0.0.6.tgz"
            },
            "readable-stream": {
              "version": "2.0.6",
              "from": "readable-stream@>=2.0.0 <2.1.0",
              "resolved": "https://registry.npmjs.org/readable-stream/-/readable-stream-2.0.6.tgz",
              "dependencies": {
                "core-util-is": {
                  "version": "1.0.2",
                  "from": "core-util-is@>=1.0.0 <1.1.0",
                  "resolved": "https://registry.npmjs.org/core-util-is/-/core-util-is-1.0.2.tgz"
                },
                "isarray": {
                  "version": "1.0.0",
                  "from": "isarray@>=1.0.0 <1.1.0",
                  "resolved": "https://registry.npmjs.org/isarray/-/isarray-1.0.0.tgz"
                },
                "process-nextick-args": {
                  "version": "1.0.6",
                  "from": "process-nextick-args@>=1.0.6 <1.1.0",
                  "resolved": "https://registry.npmjs.org/process-nextick-args/-/process-nextick-args-1.0.6.tgz"
                },
                "string_decoder": {
                  "version": "0.10.31",
                  "from": "string_decoder@>=0.10.0 <0.11.0",
                  "resolved": "https://registry.npmjs.org/string_decoder/-/string_decoder-0.10.31.tgz"
                },
                "util-deprecate": {
                  "version": "1.0.2",
                  "from": "util-deprecate@>=1.0.1 <1.1.0",
                  "resolved": "https://registry.npmjs.org/util-deprecate/-/util-deprecate-1.0.2.tgz"
                }
              }
            }
          }
        },
        "conventional-changelog": {
          "version": "0.5.3",
          "from": "conventional-changelog@>=0.5.0 <0.6.0",
          "resolved": "https://registry.npmjs.org/conventional-changelog/-/conventional-changelog-0.5.3.tgz",
          "dependencies": {
            "add-stream": {
              "version": "1.0.0",
              "from": "add-stream@>=1.0.0 <2.0.0",
              "resolved": "https://registry.npmjs.org/add-stream/-/add-stream-1.0.0.tgz"
            },
            "compare-func": {
              "version": "1.3.1",
              "from": "compare-func@>=1.3.1 <2.0.0",
              "resolved": "https://registry.npmjs.org/compare-func/-/compare-func-1.3.1.tgz",
              "dependencies": {
                "array-ify": {
                  "version": "1.0.0",
                  "from": "array-ify@>=1.0.0 <2.0.0",
                  "resolved": "https://registry.npmjs.org/array-ify/-/array-ify-1.0.0.tgz"
                },
                "dot-prop": {
                  "version": "2.4.0",
                  "from": "dot-prop@>=2.0.0 <3.0.0",
                  "resolved": "https://registry.npmjs.org/dot-prop/-/dot-prop-2.4.0.tgz",
                  "dependencies": {
                    "is-obj": {
                      "version": "1.0.1",
                      "from": "is-obj@>=1.0.0 <2.0.0",
                      "resolved": "https://registry.npmjs.org/is-obj/-/is-obj-1.0.1.tgz"
                    }
                  }
                }
              }
            },
            "conventional-changelog-writer": {
              "version": "0.4.2",
              "from": "conventional-changelog-writer@>=0.4.1 <0.5.0",
              "resolved": "https://registry.npmjs.org/conventional-changelog-writer/-/conventional-changelog-writer-0.4.2.tgz",
              "dependencies": {
                "conventional-commits-filter": {
                  "version": "0.1.1",
                  "from": "conventional-commits-filter@>=0.1.0 <0.2.0",
                  "resolved": "https://registry.npmjs.org/conventional-commits-filter/-/conventional-commits-filter-0.1.1.tgz",
                  "dependencies": {
                    "is-subset": {
                      "version": "0.1.1",
                      "from": "is-subset@>=0.1.1 <0.2.0",
                      "resolved": "https://registry.npmjs.org/is-subset/-/is-subset-0.1.1.tgz"
                    },
                    "modify-values": {
                      "version": "1.0.0",
                      "from": "modify-values@>=1.0.0 <2.0.0",
                      "resolved": "https://registry.npmjs.org/modify-values/-/modify-values-1.0.0.tgz"
                    }
                  }
                },
                "handlebars": {
                  "version": "4.0.5",
                  "from": "handlebars@>=4.0.2 <5.0.0",
                  "resolved": "https://registry.npmjs.org/handlebars/-/handlebars-4.0.5.tgz",
                  "dependencies": {
                    "async": {
                      "version": "1.5.2",
                      "from": "async@>=1.4.0 <2.0.0",
                      "resolved": "https://registry.npmjs.org/async/-/async-1.5.2.tgz"
                    },
                    "optimist": {
                      "version": "0.6.1",
                      "from": "optimist@>=0.6.1 <0.7.0",
                      "resolved": "https://registry.npmjs.org/optimist/-/optimist-0.6.1.tgz",
                      "dependencies": {
                        "wordwrap": {
                          "version": "0.0.3",
                          "from": "wordwrap@>=0.0.2 <0.1.0",
                          "resolved": "https://registry.npmjs.org/wordwrap/-/wordwrap-0.0.3.tgz"
                        },
                        "minimist": {
                          "version": "0.0.10",
                          "from": "minimist@>=0.0.1 <0.1.0",
                          "resolved": "https://registry.npmjs.org/minimist/-/minimist-0.0.10.tgz"
                        }
                      }
                    },
                    "source-map": {
                      "version": "0.4.4",
                      "from": "source-map@>=0.4.4 <0.5.0",
                      "resolved": "https://registry.npmjs.org/source-map/-/source-map-0.4.4.tgz",
                      "dependencies": {
                        "amdefine": {
                          "version": "1.0.0",
                          "from": "amdefine@>=0.0.4",
                          "resolved": "https://registry.npmjs.org/amdefine/-/amdefine-1.0.0.tgz"
                        }
                      }
                    },
                    "uglify-js": {
                      "version": "2.6.2",
                      "from": "uglify-js@>=2.6.0 <3.0.0",
                      "resolved": "https://registry.npmjs.org/uglify-js/-/uglify-js-2.6.2.tgz",
                      "dependencies": {
                        "async": {
                          "version": "0.2.10",
                          "from": "async@>=0.2.6 <0.3.0",
                          "resolved": "https://registry.npmjs.org/async/-/async-0.2.10.tgz"
                        },
                        "source-map": {
                          "version": "0.5.5",
                          "from": "source-map@>=0.5.1 <0.6.0",
                          "resolved": "https://registry.npmjs.org/source-map/-/source-map-0.5.5.tgz"
                        },
                        "uglify-to-browserify": {
                          "version": "1.0.2",
                          "from": "uglify-to-browserify@>=1.0.0 <1.1.0",
                          "resolved": "https://registry.npmjs.org/uglify-to-browserify/-/uglify-to-browserify-1.0.2.tgz"
                        },
                        "yargs": {
                          "version": "3.10.0",
                          "from": "yargs@>=3.10.0 <3.11.0",
                          "resolved": "https://registry.npmjs.org/yargs/-/yargs-3.10.0.tgz",
                          "dependencies": {
                            "camelcase": {
                              "version": "1.2.1",
                              "from": "camelcase@>=1.0.2 <2.0.0",
                              "resolved": "https://registry.npmjs.org/camelcase/-/camelcase-1.2.1.tgz"
                            },
                            "cliui": {
                              "version": "2.1.0",
                              "from": "cliui@>=2.1.0 <3.0.0",
                              "resolved": "https://registry.npmjs.org/cliui/-/cliui-2.1.0.tgz",
                              "dependencies": {
                                "center-align": {
                                  "version": "0.1.3",
                                  "from": "center-align@>=0.1.1 <0.2.0",
                                  "resolved": "https://registry.npmjs.org/center-align/-/center-align-0.1.3.tgz",
                                  "dependencies": {
                                    "align-text": {
                                      "version": "0.1.4",
                                      "from": "align-text@>=0.1.3 <0.2.0",
                                      "resolved": "https://registry.npmjs.org/align-text/-/align-text-0.1.4.tgz",
                                      "dependencies": {
                                        "kind-of": {
                                          "version": "3.0.2",
                                          "from": "kind-of@>=3.0.2 <4.0.0",
                                          "resolved": "https://registry.npmjs.org/kind-of/-/kind-of-3.0.2.tgz",
                                          "dependencies": {
                                            "is-buffer": {
                                              "version": "1.1.3",
                                              "from": "is-buffer@>=1.0.2 <2.0.0",
                                              "resolved": "https://registry.npmjs.org/is-buffer/-/is-buffer-1.1.3.tgz"
                                            }
                                          }
                                        },
                                        "longest": {
                                          "version": "1.0.1",
                                          "from": "longest@>=1.0.1 <2.0.0",
                                          "resolved": "https://registry.npmjs.org/longest/-/longest-1.0.1.tgz"
                                        },
                                        "repeat-string": {
                                          "version": "1.5.4",
                                          "from": "repeat-string@>=1.5.2 <2.0.0",
                                          "resolved": "https://registry.npmjs.org/repeat-string/-/repeat-string-1.5.4.tgz"
                                        }
                                      }
                                    },
                                    "lazy-cache": {
                                      "version": "1.0.4",
                                      "from": "lazy-cache@>=1.0.3 <2.0.0",
                                      "resolved": "https://registry.npmjs.org/lazy-cache/-/lazy-cache-1.0.4.tgz"
                                    }
                                  }
                                },
                                "right-align": {
                                  "version": "0.1.3",
                                  "from": "right-align@>=0.1.1 <0.2.0",
                                  "resolved": "https://registry.npmjs.org/right-align/-/right-align-0.1.3.tgz",
                                  "dependencies": {
                                    "align-text": {
                                      "version": "0.1.4",
                                      "from": "align-text@>=0.1.3 <0.2.0",
                                      "resolved": "https://registry.npmjs.org/align-text/-/align-text-0.1.4.tgz",
                                      "dependencies": {
                                        "kind-of": {
                                          "version": "3.0.2",
                                          "from": "kind-of@>=3.0.2 <4.0.0",
                                          "resolved": "https://registry.npmjs.org/kind-of/-/kind-of-3.0.2.tgz",
                                          "dependencies": {
                                            "is-buffer": {
                                              "version": "1.1.3",
                                              "from": "is-buffer@>=1.0.2 <2.0.0",
                                              "resolved": "https://registry.npmjs.org/is-buffer/-/is-buffer-1.1.3.tgz"
                                            }
                                          }
                                        },
                                        "longest": {
                                          "version": "1.0.1",
                                          "from": "longest@>=1.0.1 <2.0.0",
                                          "resolved": "https://registry.npmjs.org/longest/-/longest-1.0.1.tgz"
                                        },
                                        "repeat-string": {
                                          "version": "1.5.4",
                                          "from": "repeat-string@>=1.5.2 <2.0.0",
                                          "resolved": "https://registry.npmjs.org/repeat-string/-/repeat-string-1.5.4.tgz"
                                        }
                                      }
                                    }
                                  }
                                },
                                "wordwrap": {
                                  "version": "0.0.2",
                                  "from": "wordwrap@0.0.2",
                                  "resolved": "https://registry.npmjs.org/wordwrap/-/wordwrap-0.0.2.tgz"
                                }
                              }
                            },
                            "decamelize": {
                              "version": "1.2.0",
                              "from": "decamelize@>=1.0.0 <2.0.0",
                              "resolved": "https://registry.npmjs.org/decamelize/-/decamelize-1.2.0.tgz"
                            },
                            "window-size": {
                              "version": "0.1.0",
                              "from": "window-size@0.1.0",
                              "resolved": "https://registry.npmjs.org/window-size/-/window-size-0.1.0.tgz"
                            }
                          }
                        }
                      }
                    }
                  }
                },
                "lodash": {
                  "version": "4.11.1",
                  "from": "lodash@>=4.0.0 <5.0.0",
                  "resolved": "https://registry.npmjs.org/lodash/-/lodash-4.11.1.tgz"
                },
                "split": {
                  "version": "1.0.0",
                  "from": "split@>=1.0.0 <2.0.0",
                  "resolved": "https://registry.npmjs.org/split/-/split-1.0.0.tgz"
                }
              }
            },
            "conventional-commits-parser": {
              "version": "0.1.2",
              "from": "conventional-commits-parser@>=0.1.0 <0.2.0",
              "resolved": "https://registry.npmjs.org/conventional-commits-parser/-/conventional-commits-parser-0.1.2.tgz",
              "dependencies": {
                "JSONStream": {
                  "version": "1.1.1",
                  "from": "JSONStream@>=1.0.4 <2.0.0",
                  "resolved": "https://registry.npmjs.org/JSONStream/-/JSONStream-1.1.1.tgz",
                  "dependencies": {
                    "jsonparse": {
                      "version": "1.2.0",
                      "from": "jsonparse@>=1.1.0 <2.0.0",
                      "resolved": "https://registry.npmjs.org/jsonparse/-/jsonparse-1.2.0.tgz"
                    }
                  }
                },
                "is-text-path": {
                  "version": "1.0.1",
                  "from": "is-text-path@>=1.0.0 <2.0.0",
                  "resolved": "https://registry.npmjs.org/is-text-path/-/is-text-path-1.0.1.tgz",
                  "dependencies": {
                    "text-extensions": {
                      "version": "1.3.3",
                      "from": "text-extensions@>=1.0.0 <2.0.0",
                      "resolved": "https://registry.npmjs.org/text-extensions/-/text-extensions-1.3.3.tgz"
                    }
                  }
                },
                "split": {
                  "version": "1.0.0",
                  "from": "split@>=1.0.0 <2.0.0",
                  "resolved": "https://registry.npmjs.org/split/-/split-1.0.0.tgz"
                },
                "trim-off-newlines": {
                  "version": "1.0.0",
                  "from": "trim-off-newlines@>=1.0.0 <2.0.0",
                  "resolved": "https://registry.npmjs.org/trim-off-newlines/-/trim-off-newlines-1.0.0.tgz"
                }
              }
            },
            "dateformat": {
              "version": "1.0.12",
              "from": "dateformat@>=1.0.11 <2.0.0",
              "resolved": "https://registry.npmjs.org/dateformat/-/dateformat-1.0.12.tgz",
              "dependencies": {
                "get-stdin": {
                  "version": "4.0.1",
                  "from": "get-stdin@>=4.0.1 <5.0.0",
                  "resolved": "https://registry.npmjs.org/get-stdin/-/get-stdin-4.0.1.tgz"
                }
              }
            },
            "get-pkg-repo": {
              "version": "0.1.0",
              "from": "get-pkg-repo@>=0.1.0 <0.2.0",
              "resolved": "https://registry.npmjs.org/get-pkg-repo/-/get-pkg-repo-0.1.0.tgz",
              "dependencies": {
                "hosted-git-info": {
                  "version": "2.1.4",
                  "from": "hosted-git-info@>=2.1.4 <3.0.0",
                  "resolved": "https://registry.npmjs.org/hosted-git-info/-/hosted-git-info-2.1.4.tgz"
                },
                "normalize-package-data": {
                  "version": "2.3.5",
                  "from": "normalize-package-data@>=2.3.2 <3.0.0",
                  "resolved": "https://registry.npmjs.org/normalize-package-data/-/normalize-package-data-2.3.5.tgz",
                  "dependencies": {
                    "is-builtin-module": {
                      "version": "1.0.0",
                      "from": "is-builtin-module@>=1.0.0 <2.0.0",
                      "resolved": "https://registry.npmjs.org/is-builtin-module/-/is-builtin-module-1.0.0.tgz",
                      "dependencies": {
                        "builtin-modules": {
                          "version": "1.1.1",
                          "from": "builtin-modules@>=1.0.0 <2.0.0",
                          "resolved": "https://registry.npmjs.org/builtin-modules/-/builtin-modules-1.1.1.tgz"
                        }
                      }
                    },
                    "validate-npm-package-license": {
                      "version": "3.0.1",
                      "from": "validate-npm-package-license@>=3.0.1 <4.0.0",
                      "resolved": "https://registry.npmjs.org/validate-npm-package-license/-/validate-npm-package-license-3.0.1.tgz",
                      "dependencies": {
                        "spdx-correct": {
                          "version": "1.0.2",
                          "from": "spdx-correct@>=1.0.0 <1.1.0",
                          "resolved": "https://registry.npmjs.org/spdx-correct/-/spdx-correct-1.0.2.tgz",
                          "dependencies": {
                            "spdx-license-ids": {
                              "version": "1.2.1",
                              "from": "spdx-license-ids@>=1.0.2 <2.0.0",
                              "resolved": "https://registry.npmjs.org/spdx-license-ids/-/spdx-license-ids-1.2.1.tgz"
                            }
                          }
                        },
                        "spdx-expression-parse": {
                          "version": "1.0.2",
                          "from": "spdx-expression-parse@>=1.0.0 <1.1.0",
                          "resolved": "https://registry.npmjs.org/spdx-expression-parse/-/spdx-expression-parse-1.0.2.tgz",
                          "dependencies": {
                            "spdx-exceptions": {
                              "version": "1.0.4",
                              "from": "spdx-exceptions@>=1.0.4 <2.0.0",
                              "resolved": "https://registry.npmjs.org/spdx-exceptions/-/spdx-exceptions-1.0.4.tgz"
                            },
                            "spdx-license-ids": {
                              "version": "1.2.1",
                              "from": "spdx-license-ids@>=1.0.0 <2.0.0",
                              "resolved": "https://registry.npmjs.org/spdx-license-ids/-/spdx-license-ids-1.2.1.tgz"
                            }
                          }
                        }
                      }
                    }
                  }
                }
              }
            },
            "git-raw-commits": {
              "version": "0.1.2",
              "from": "git-raw-commits@>=0.1.2 <0.2.0",
              "resolved": "https://registry.npmjs.org/git-raw-commits/-/git-raw-commits-0.1.2.tgz",
              "dependencies": {
                "dargs": {
                  "version": "4.1.0",
                  "from": "dargs@>=4.0.1 <5.0.0",
                  "resolved": "https://registry.npmjs.org/dargs/-/dargs-4.1.0.tgz",
                  "dependencies": {
                    "number-is-nan": {
                      "version": "1.0.0",
                      "from": "number-is-nan@>=1.0.0 <2.0.0",
                      "resolved": "https://registry.npmjs.org/number-is-nan/-/number-is-nan-1.0.0.tgz"
                    }
                  }
                },
                "lodash.template": {
                  "version": "3.6.2",
                  "from": "lodash.template@>=3.6.1 <4.0.0",
                  "resolved": "https://registry.npmjs.org/lodash.template/-/lodash.template-3.6.2.tgz",
                  "dependencies": {
                    "lodash._basecopy": {
                      "version": "3.0.1",
                      "from": "lodash._basecopy@>=3.0.0 <4.0.0",
                      "resolved": "https://registry.npmjs.org/lodash._basecopy/-/lodash._basecopy-3.0.1.tgz"
                    },
                    "lodash._basetostring": {
                      "version": "3.0.1",
                      "from": "lodash._basetostring@>=3.0.0 <4.0.0",
                      "resolved": "https://registry.npmjs.org/lodash._basetostring/-/lodash._basetostring-3.0.1.tgz"
                    },
                    "lodash._basevalues": {
                      "version": "3.0.0",
                      "from": "lodash._basevalues@>=3.0.0 <4.0.0",
                      "resolved": "https://registry.npmjs.org/lodash._basevalues/-/lodash._basevalues-3.0.0.tgz"
                    },
                    "lodash._isiterateecall": {
                      "version": "3.0.9",
                      "from": "lodash._isiterateecall@>=3.0.0 <4.0.0",
                      "resolved": "https://registry.npmjs.org/lodash._isiterateecall/-/lodash._isiterateecall-3.0.9.tgz"
                    },
                    "lodash._reinterpolate": {
                      "version": "3.0.0",
                      "from": "lodash._reinterpolate@>=3.0.0 <4.0.0",
                      "resolved": "https://registry.npmjs.org/lodash._reinterpolate/-/lodash._reinterpolate-3.0.0.tgz"
                    },
                    "lodash.escape": {
                      "version": "3.2.0",
                      "from": "lodash.escape@>=3.0.0 <4.0.0",
                      "resolved": "https://registry.npmjs.org/lodash.escape/-/lodash.escape-3.2.0.tgz",
                      "dependencies": {
                        "lodash._root": {
                          "version": "3.0.1",
                          "from": "lodash._root@>=3.0.0 <4.0.0",
                          "resolved": "https://registry.npmjs.org/lodash._root/-/lodash._root-3.0.1.tgz"
                        }
                      }
                    },
                    "lodash.keys": {
                      "version": "3.1.2",
                      "from": "lodash.keys@>=3.0.0 <4.0.0",
                      "resolved": "https://registry.npmjs.org/lodash.keys/-/lodash.keys-3.1.2.tgz",
                      "dependencies": {
                        "lodash._getnative": {
                          "version": "3.9.1",
                          "from": "lodash._getnative@>=3.0.0 <4.0.0",
                          "resolved": "https://registry.npmjs.org/lodash._getnative/-/lodash._getnative-3.9.1.tgz"
                        },
                        "lodash.isarguments": {
                          "version": "3.0.8",
                          "from": "lodash.isarguments@>=3.0.0 <4.0.0",
                          "resolved": "https://registry.npmjs.org/lodash.isarguments/-/lodash.isarguments-3.0.8.tgz"
                        },
                        "lodash.isarray": {
                          "version": "3.0.4",
                          "from": "lodash.isarray@>=3.0.0 <4.0.0",
                          "resolved": "https://registry.npmjs.org/lodash.isarray/-/lodash.isarray-3.0.4.tgz"
                        }
                      }
                    },
                    "lodash.restparam": {
                      "version": "3.6.1",
                      "from": "lodash.restparam@>=3.0.0 <4.0.0",
                      "resolved": "https://registry.npmjs.org/lodash.restparam/-/lodash.restparam-3.6.1.tgz"
                    },
                    "lodash.templatesettings": {
                      "version": "3.1.1",
                      "from": "lodash.templatesettings@>=3.0.0 <4.0.0",
                      "resolved": "https://registry.npmjs.org/lodash.templatesettings/-/lodash.templatesettings-3.1.1.tgz"
                    }
                  }
                },
                "split2": {
                  "version": "1.1.1",
                  "from": "split2@>=1.0.0 <2.0.0",
                  "resolved": "https://registry.npmjs.org/split2/-/split2-1.1.1.tgz"
                }
              }
            },
            "git-semver-tags": {
              "version": "1.1.2",
              "from": "git-semver-tags@>=1.0.0 <2.0.0",
              "resolved": "https://registry.npmjs.org/git-semver-tags/-/git-semver-tags-1.1.2.tgz"
            },
            "lodash": {
              "version": "3.10.1",
              "from": "lodash@>=3.9.3 <4.0.0",
              "resolved": "https://registry.npmjs.org/lodash/-/lodash-3.10.1.tgz"
            },
            "meow": {
              "version": "3.7.0",
              "from": "meow@>=3.3.0 <4.0.0",
              "resolved": "https://registry.npmjs.org/meow/-/meow-3.7.0.tgz",
              "dependencies": {
                "camelcase-keys": {
                  "version": "2.1.0",
                  "from": "camelcase-keys@>=2.0.0 <3.0.0",
                  "resolved": "https://registry.npmjs.org/camelcase-keys/-/camelcase-keys-2.1.0.tgz",
                  "dependencies": {
                    "camelcase": {
                      "version": "2.1.1",
                      "from": "camelcase@>=2.0.0 <3.0.0",
                      "resolved": "https://registry.npmjs.org/camelcase/-/camelcase-2.1.1.tgz"
                    }
                  }
                },
                "decamelize": {
                  "version": "1.2.0",
                  "from": "decamelize@>=1.1.2 <2.0.0",
                  "resolved": "https://registry.npmjs.org/decamelize/-/decamelize-1.2.0.tgz"
                },
                "loud-rejection": {
                  "version": "1.3.0",
                  "from": "loud-rejection@>=1.0.0 <2.0.0",
                  "resolved": "https://registry.npmjs.org/loud-rejection/-/loud-rejection-1.3.0.tgz",
                  "dependencies": {
                    "array-find-index": {
                      "version": "1.0.1",
                      "from": "array-find-index@>=1.0.0 <2.0.0",
                      "resolved": "https://registry.npmjs.org/array-find-index/-/array-find-index-1.0.1.tgz"
                    },
                    "signal-exit": {
                      "version": "2.1.2",
                      "from": "signal-exit@>=2.1.2 <3.0.0",
                      "resolved": "https://registry.npmjs.org/signal-exit/-/signal-exit-2.1.2.tgz"
                    }
                  }
                },
                "map-obj": {
                  "version": "1.0.1",
                  "from": "map-obj@>=1.0.1 <2.0.0",
                  "resolved": "https://registry.npmjs.org/map-obj/-/map-obj-1.0.1.tgz"
                },
                "minimist": {
                  "version": "1.2.0",
                  "from": "minimist@>=1.1.3 <2.0.0",
                  "resolved": "https://registry.npmjs.org/minimist/-/minimist-1.2.0.tgz"
                },
                "normalize-package-data": {
                  "version": "2.3.5",
                  "from": "normalize-package-data@>=2.3.2 <3.0.0",
                  "resolved": "https://registry.npmjs.org/normalize-package-data/-/normalize-package-data-2.3.5.tgz",
                  "dependencies": {
                    "hosted-git-info": {
                      "version": "2.1.4",
                      "from": "hosted-git-info@>=2.1.4 <3.0.0",
                      "resolved": "https://registry.npmjs.org/hosted-git-info/-/hosted-git-info-2.1.4.tgz"
                    },
                    "is-builtin-module": {
                      "version": "1.0.0",
                      "from": "is-builtin-module@>=1.0.0 <2.0.0",
                      "resolved": "https://registry.npmjs.org/is-builtin-module/-/is-builtin-module-1.0.0.tgz",
                      "dependencies": {
                        "builtin-modules": {
                          "version": "1.1.1",
                          "from": "builtin-modules@>=1.0.0 <2.0.0",
                          "resolved": "https://registry.npmjs.org/builtin-modules/-/builtin-modules-1.1.1.tgz"
                        }
                      }
                    },
                    "validate-npm-package-license": {
                      "version": "3.0.1",
                      "from": "validate-npm-package-license@>=3.0.1 <4.0.0",
                      "resolved": "https://registry.npmjs.org/validate-npm-package-license/-/validate-npm-package-license-3.0.1.tgz",
                      "dependencies": {
                        "spdx-correct": {
                          "version": "1.0.2",
                          "from": "spdx-correct@>=1.0.0 <1.1.0",
                          "resolved": "https://registry.npmjs.org/spdx-correct/-/spdx-correct-1.0.2.tgz",
                          "dependencies": {
                            "spdx-license-ids": {
                              "version": "1.2.1",
                              "from": "spdx-license-ids@>=1.0.2 <2.0.0",
                              "resolved": "https://registry.npmjs.org/spdx-license-ids/-/spdx-license-ids-1.2.1.tgz"
                            }
                          }
                        },
                        "spdx-expression-parse": {
                          "version": "1.0.2",
                          "from": "spdx-expression-parse@>=1.0.0 <1.1.0",
                          "resolved": "https://registry.npmjs.org/spdx-expression-parse/-/spdx-expression-parse-1.0.2.tgz",
                          "dependencies": {
                            "spdx-exceptions": {
                              "version": "1.0.4",
                              "from": "spdx-exceptions@>=1.0.4 <2.0.0",
                              "resolved": "https://registry.npmjs.org/spdx-exceptions/-/spdx-exceptions-1.0.4.tgz"
                            },
                            "spdx-license-ids": {
                              "version": "1.2.1",
                              "from": "spdx-license-ids@>=1.0.0 <2.0.0",
                              "resolved": "https://registry.npmjs.org/spdx-license-ids/-/spdx-license-ids-1.2.1.tgz"
                            }
                          }
                        }
                      }
                    }
                  }
                },
                "object-assign": {
                  "version": "4.0.1",
                  "from": "object-assign@>=4.0.1 <5.0.0",
                  "resolved": "https://registry.npmjs.org/object-assign/-/object-assign-4.0.1.tgz"
                },
                "redent": {
                  "version": "1.0.0",
                  "from": "redent@>=1.0.0 <2.0.0",
                  "resolved": "https://registry.npmjs.org/redent/-/redent-1.0.0.tgz",
                  "dependencies": {
                    "indent-string": {
                      "version": "2.1.0",
                      "from": "indent-string@>=2.1.0 <3.0.0",
                      "resolved": "https://registry.npmjs.org/indent-string/-/indent-string-2.1.0.tgz",
                      "dependencies": {
                        "repeating": {
                          "version": "2.0.1",
                          "from": "repeating@>=2.0.0 <3.0.0",
                          "resolved": "https://registry.npmjs.org/repeating/-/repeating-2.0.1.tgz",
                          "dependencies": {
                            "is-finite": {
                              "version": "1.0.1",
                              "from": "is-finite@>=1.0.0 <2.0.0",
                              "resolved": "https://registry.npmjs.org/is-finite/-/is-finite-1.0.1.tgz",
                              "dependencies": {
                                "number-is-nan": {
                                  "version": "1.0.0",
                                  "from": "number-is-nan@>=1.0.0 <2.0.0",
                                  "resolved": "https://registry.npmjs.org/number-is-nan/-/number-is-nan-1.0.0.tgz"
                                }
                              }
                            }
                          }
                        }
                      }
                    },
                    "strip-indent": {
                      "version": "1.0.1",
                      "from": "strip-indent@>=1.0.1 <2.0.0",
                      "resolved": "https://registry.npmjs.org/strip-indent/-/strip-indent-1.0.1.tgz",
                      "dependencies": {
                        "get-stdin": {
                          "version": "4.0.1",
                          "from": "get-stdin@>=4.0.1 <5.0.0",
                          "resolved": "https://registry.npmjs.org/get-stdin/-/get-stdin-4.0.1.tgz"
                        }
                      }
                    }
                  }
                },
                "trim-newlines": {
                  "version": "1.0.0",
                  "from": "trim-newlines@>=1.0.0 <2.0.0",
                  "resolved": "https://registry.npmjs.org/trim-newlines/-/trim-newlines-1.0.0.tgz"
                }
              }
            },
            "read-pkg": {
              "version": "1.1.0",
              "from": "read-pkg@>=1.1.0 <2.0.0",
              "resolved": "https://registry.npmjs.org/read-pkg/-/read-pkg-1.1.0.tgz",
              "dependencies": {
                "load-json-file": {
                  "version": "1.1.0",
                  "from": "load-json-file@>=1.0.0 <2.0.0",
                  "resolved": "https://registry.npmjs.org/load-json-file/-/load-json-file-1.1.0.tgz",
                  "dependencies": {
                    "graceful-fs": {
                      "version": "4.1.3",
                      "from": "graceful-fs@>=4.1.2 <5.0.0",
                      "resolved": "https://registry.npmjs.org/graceful-fs/-/graceful-fs-4.1.3.tgz"
                    },
                    "parse-json": {
                      "version": "2.2.0",
                      "from": "parse-json@>=2.2.0 <3.0.0",
                      "resolved": "https://registry.npmjs.org/parse-json/-/parse-json-2.2.0.tgz",
                      "dependencies": {
                        "error-ex": {
                          "version": "1.3.0",
                          "from": "error-ex@>=1.2.0 <2.0.0",
                          "resolved": "https://registry.npmjs.org/error-ex/-/error-ex-1.3.0.tgz",
                          "dependencies": {
                            "is-arrayish": {
                              "version": "0.2.1",
                              "from": "is-arrayish@>=0.2.1 <0.3.0",
                              "resolved": "https://registry.npmjs.org/is-arrayish/-/is-arrayish-0.2.1.tgz"
                            }
                          }
                        }
                      }
                    },
                    "pify": {
                      "version": "2.3.0",
                      "from": "pify@>=2.0.0 <3.0.0",
                      "resolved": "https://registry.npmjs.org/pify/-/pify-2.3.0.tgz"
                    },
                    "pinkie-promise": {
                      "version": "2.0.1",
                      "from": "pinkie-promise@>=2.0.0 <3.0.0",
                      "resolved": "https://registry.npmjs.org/pinkie-promise/-/pinkie-promise-2.0.1.tgz",
                      "dependencies": {
                        "pinkie": {
                          "version": "2.0.4",
                          "from": "pinkie@>=2.0.0 <3.0.0",
                          "resolved": "https://registry.npmjs.org/pinkie/-/pinkie-2.0.4.tgz"
                        }
                      }
                    },
                    "strip-bom": {
                      "version": "2.0.0",
                      "from": "strip-bom@>=2.0.0 <3.0.0",
                      "resolved": "https://registry.npmjs.org/strip-bom/-/strip-bom-2.0.0.tgz",
                      "dependencies": {
                        "is-utf8": {
                          "version": "0.2.1",
                          "from": "is-utf8@>=0.2.0 <0.3.0",
                          "resolved": "https://registry.npmjs.org/is-utf8/-/is-utf8-0.2.1.tgz"
                        }
                      }
                    }
                  }
                },
                "normalize-package-data": {
                  "version": "2.3.5",
                  "from": "normalize-package-data@>=2.3.2 <3.0.0",
                  "resolved": "https://registry.npmjs.org/normalize-package-data/-/normalize-package-data-2.3.5.tgz",
                  "dependencies": {
                    "hosted-git-info": {
                      "version": "2.1.4",
                      "from": "hosted-git-info@>=2.1.4 <3.0.0",
                      "resolved": "https://registry.npmjs.org/hosted-git-info/-/hosted-git-info-2.1.4.tgz"
                    },
                    "is-builtin-module": {
                      "version": "1.0.0",
                      "from": "is-builtin-module@>=1.0.0 <2.0.0",
                      "resolved": "https://registry.npmjs.org/is-builtin-module/-/is-builtin-module-1.0.0.tgz",
                      "dependencies": {
                        "builtin-modules": {
                          "version": "1.1.1",
                          "from": "builtin-modules@>=1.0.0 <2.0.0",
                          "resolved": "https://registry.npmjs.org/builtin-modules/-/builtin-modules-1.1.1.tgz"
                        }
                      }
                    },
                    "validate-npm-package-license": {
                      "version": "3.0.1",
                      "from": "validate-npm-package-license@>=3.0.1 <4.0.0",
                      "resolved": "https://registry.npmjs.org/validate-npm-package-license/-/validate-npm-package-license-3.0.1.tgz",
                      "dependencies": {
                        "spdx-correct": {
                          "version": "1.0.2",
                          "from": "spdx-correct@>=1.0.0 <1.1.0",
                          "resolved": "https://registry.npmjs.org/spdx-correct/-/spdx-correct-1.0.2.tgz",
                          "dependencies": {
                            "spdx-license-ids": {
                              "version": "1.2.1",
                              "from": "spdx-license-ids@>=1.0.2 <2.0.0",
                              "resolved": "https://registry.npmjs.org/spdx-license-ids/-/spdx-license-ids-1.2.1.tgz"
                            }
                          }
                        },
                        "spdx-expression-parse": {
                          "version": "1.0.2",
                          "from": "spdx-expression-parse@>=1.0.0 <1.1.0",
                          "resolved": "https://registry.npmjs.org/spdx-expression-parse/-/spdx-expression-parse-1.0.2.tgz",
                          "dependencies": {
                            "spdx-exceptions": {
                              "version": "1.0.4",
                              "from": "spdx-exceptions@>=1.0.4 <2.0.0",
                              "resolved": "https://registry.npmjs.org/spdx-exceptions/-/spdx-exceptions-1.0.4.tgz"
                            },
                            "spdx-license-ids": {
                              "version": "1.2.1",
                              "from": "spdx-license-ids@>=1.0.0 <2.0.0",
                              "resolved": "https://registry.npmjs.org/spdx-license-ids/-/spdx-license-ids-1.2.1.tgz"
                            }
                          }
                        }
                      }
                    }
                  }
                },
                "path-type": {
                  "version": "1.1.0",
                  "from": "path-type@>=1.0.0 <2.0.0",
                  "resolved": "https://registry.npmjs.org/path-type/-/path-type-1.1.0.tgz",
                  "dependencies": {
                    "graceful-fs": {
                      "version": "4.1.3",
                      "from": "graceful-fs@>=4.1.2 <5.0.0",
                      "resolved": "https://registry.npmjs.org/graceful-fs/-/graceful-fs-4.1.3.tgz"
                    },
                    "pify": {
                      "version": "2.3.0",
                      "from": "pify@>=2.0.0 <3.0.0",
                      "resolved": "https://registry.npmjs.org/pify/-/pify-2.3.0.tgz"
                    },
                    "pinkie-promise": {
                      "version": "2.0.1",
                      "from": "pinkie-promise@>=2.0.0 <3.0.0",
                      "resolved": "https://registry.npmjs.org/pinkie-promise/-/pinkie-promise-2.0.1.tgz",
                      "dependencies": {
                        "pinkie": {
                          "version": "2.0.4",
                          "from": "pinkie@>=2.0.0 <3.0.0",
                          "resolved": "https://registry.npmjs.org/pinkie/-/pinkie-2.0.4.tgz"
                        }
                      }
                    }
                  }
                }
              }
            },
            "read-pkg-up": {
              "version": "1.0.1",
              "from": "read-pkg-up@>=1.0.1 <2.0.0",
              "resolved": "https://registry.npmjs.org/read-pkg-up/-/read-pkg-up-1.0.1.tgz",
              "dependencies": {
                "find-up": {
                  "version": "1.1.2",
                  "from": "find-up@>=1.0.0 <2.0.0",
                  "resolved": "https://registry.npmjs.org/find-up/-/find-up-1.1.2.tgz",
                  "dependencies": {
                    "path-exists": {
                      "version": "2.1.0",
                      "from": "path-exists@>=2.0.0 <3.0.0",
                      "resolved": "https://registry.npmjs.org/path-exists/-/path-exists-2.1.0.tgz"
                    },
                    "pinkie-promise": {
                      "version": "2.0.1",
                      "from": "pinkie-promise@>=2.0.0 <3.0.0",
                      "resolved": "https://registry.npmjs.org/pinkie-promise/-/pinkie-promise-2.0.1.tgz",
                      "dependencies": {
                        "pinkie": {
                          "version": "2.0.4",
                          "from": "pinkie@>=2.0.0 <3.0.0",
                          "resolved": "https://registry.npmjs.org/pinkie/-/pinkie-2.0.4.tgz"
                        }
                      }
                    }
                  }
                }
              }
            },
            "semver": {
              "version": "5.1.0",
              "from": "semver@>=5.0.1 <6.0.0",
              "resolved": "https://registry.npmjs.org/semver/-/semver-5.1.0.tgz"
            },
            "tempfile": {
              "version": "1.1.1",
              "from": "tempfile@>=1.1.1 <2.0.0",
              "resolved": "https://registry.npmjs.org/tempfile/-/tempfile-1.1.1.tgz",
              "dependencies": {
                "os-tmpdir": {
                  "version": "1.0.1",
                  "from": "os-tmpdir@>=1.0.0 <2.0.0",
                  "resolved": "https://registry.npmjs.org/os-tmpdir/-/os-tmpdir-1.0.1.tgz"
                },
                "uuid": {
                  "version": "2.0.2",
                  "from": "uuid@>=2.0.1 <3.0.0",
                  "resolved": "https://registry.npmjs.org/uuid/-/uuid-2.0.2.tgz"
                }
              }
            },
            "through2": {
              "version": "2.0.1",
              "from": "through2@>=2.0.0 <3.0.0",
              "resolved": "https://registry.npmjs.org/through2/-/through2-2.0.1.tgz",
              "dependencies": {
                "readable-stream": {
                  "version": "2.0.6",
                  "from": "readable-stream@>=2.0.0 <2.1.0",
                  "resolved": "https://registry.npmjs.org/readable-stream/-/readable-stream-2.0.6.tgz",
                  "dependencies": {
                    "core-util-is": {
                      "version": "1.0.2",
                      "from": "core-util-is@>=1.0.0 <1.1.0",
                      "resolved": "https://registry.npmjs.org/core-util-is/-/core-util-is-1.0.2.tgz"
                    },
                    "inherits": {
                      "version": "2.0.1",
                      "from": "inherits@>=2.0.1 <2.1.0",
                      "resolved": "https://registry.npmjs.org/inherits/-/inherits-2.0.1.tgz"
                    },
                    "isarray": {
                      "version": "1.0.0",
                      "from": "isarray@>=1.0.0 <1.1.0",
                      "resolved": "https://registry.npmjs.org/isarray/-/isarray-1.0.0.tgz"
                    },
                    "process-nextick-args": {
                      "version": "1.0.6",
                      "from": "process-nextick-args@>=1.0.6 <1.1.0",
                      "resolved": "https://registry.npmjs.org/process-nextick-args/-/process-nextick-args-1.0.6.tgz"
                    },
                    "string_decoder": {
                      "version": "0.10.31",
                      "from": "string_decoder@>=0.10.0 <0.11.0",
                      "resolved": "https://registry.npmjs.org/string_decoder/-/string_decoder-0.10.31.tgz"
                    },
                    "util-deprecate": {
                      "version": "1.0.2",
                      "from": "util-deprecate@>=1.0.1 <1.1.0",
                      "resolved": "https://registry.npmjs.org/util-deprecate/-/util-deprecate-1.0.2.tgz"
                    }
                  }
                },
                "xtend": {
                  "version": "4.0.1",
                  "from": "xtend@>=4.0.0 <4.1.0",
                  "resolved": "https://registry.npmjs.org/xtend/-/xtend-4.0.1.tgz"
                }
              }
            }
          }
        },
        "plur": {
          "version": "2.1.2",
          "from": "plur@>=2.0.0 <3.0.0",
          "resolved": "https://registry.npmjs.org/plur/-/plur-2.1.2.tgz",
          "dependencies": {
            "irregular-plurals": {
              "version": "1.1.0",
              "from": "irregular-plurals@>=1.0.0 <2.0.0",
              "resolved": "https://registry.npmjs.org/irregular-plurals/-/irregular-plurals-1.1.0.tgz"
            }
          }
        },
        "q": {
          "version": "1.4.1",
          "from": "q@>=1.4.1 <2.0.0",
          "resolved": "https://registry.npmjs.org/q/-/q-1.4.1.tgz"
        }
      }
    },
    "grunt-copyright": {
      "version": "0.2.0",
      "from": "grunt-copyright@0.2.0",
      "resolved": "https://registry.npmjs.org/grunt-copyright/-/grunt-copyright-0.2.0.tgz"
    },
    "grunt-eslint": {
      "version": "15.0.0",
      "from": "grunt-eslint@15.0.0",
      "resolved": "https://registry.npmjs.org/grunt-eslint/-/grunt-eslint-15.0.0.tgz",
      "dependencies": {
        "chalk": {
          "version": "1.1.3",
          "from": "chalk@>=1.0.0 <2.0.0",
          "resolved": "https://registry.npmjs.org/chalk/-/chalk-1.1.3.tgz",
          "dependencies": {
            "ansi-styles": {
              "version": "2.2.1",
              "from": "ansi-styles@>=2.2.1 <3.0.0",
              "resolved": "https://registry.npmjs.org/ansi-styles/-/ansi-styles-2.2.1.tgz"
            },
            "escape-string-regexp": {
              "version": "1.0.5",
              "from": "escape-string-regexp@>=1.0.2 <2.0.0",
              "resolved": "https://registry.npmjs.org/escape-string-regexp/-/escape-string-regexp-1.0.5.tgz"
            },
            "has-ansi": {
              "version": "2.0.0",
              "from": "has-ansi@>=2.0.0 <3.0.0",
              "resolved": "https://registry.npmjs.org/has-ansi/-/has-ansi-2.0.0.tgz",
              "dependencies": {
                "ansi-regex": {
                  "version": "2.0.0",
                  "from": "ansi-regex@>=2.0.0 <3.0.0",
                  "resolved": "https://registry.npmjs.org/ansi-regex/-/ansi-regex-2.0.0.tgz"
                }
              }
            },
            "strip-ansi": {
              "version": "3.0.1",
              "from": "strip-ansi@>=3.0.0 <4.0.0",
              "resolved": "https://registry.npmjs.org/strip-ansi/-/strip-ansi-3.0.1.tgz",
              "dependencies": {
                "ansi-regex": {
                  "version": "2.0.0",
                  "from": "ansi-regex@>=2.0.0 <3.0.0",
                  "resolved": "https://registry.npmjs.org/ansi-regex/-/ansi-regex-2.0.0.tgz"
                }
              }
            },
            "supports-color": {
              "version": "2.0.0",
              "from": "supports-color@>=2.0.0 <3.0.0",
              "resolved": "https://registry.npmjs.org/supports-color/-/supports-color-2.0.0.tgz"
            }
          }
        },
        "eslint": {
          "version": "0.23.0",
          "from": "eslint@>=0.23.0 <0.24.0",
          "resolved": "https://registry.npmjs.org/eslint/-/eslint-0.23.0.tgz",
          "dependencies": {
            "concat-stream": {
              "version": "1.5.1",
              "from": "concat-stream@>=1.4.6 <2.0.0",
              "resolved": "https://registry.npmjs.org/concat-stream/-/concat-stream-1.5.1.tgz",
              "dependencies": {
                "inherits": {
                  "version": "2.0.1",
                  "from": "inherits@>=2.0.1 <2.1.0",
                  "resolved": "https://registry.npmjs.org/inherits/-/inherits-2.0.1.tgz"
                },
                "typedarray": {
                  "version": "0.0.6",
                  "from": "typedarray@>=0.0.5 <0.1.0",
                  "resolved": "https://registry.npmjs.org/typedarray/-/typedarray-0.0.6.tgz"
                },
                "readable-stream": {
                  "version": "2.0.6",
                  "from": "readable-stream@>=2.0.0 <2.1.0",
                  "resolved": "https://registry.npmjs.org/readable-stream/-/readable-stream-2.0.6.tgz",
                  "dependencies": {
                    "core-util-is": {
                      "version": "1.0.2",
                      "from": "core-util-is@>=1.0.0 <1.1.0",
                      "resolved": "https://registry.npmjs.org/core-util-is/-/core-util-is-1.0.2.tgz"
                    },
                    "isarray": {
                      "version": "1.0.0",
                      "from": "isarray@>=1.0.0 <1.1.0",
                      "resolved": "https://registry.npmjs.org/isarray/-/isarray-1.0.0.tgz"
                    },
                    "process-nextick-args": {
                      "version": "1.0.6",
                      "from": "process-nextick-args@>=1.0.6 <1.1.0",
                      "resolved": "https://registry.npmjs.org/process-nextick-args/-/process-nextick-args-1.0.6.tgz"
                    },
                    "string_decoder": {
                      "version": "0.10.31",
                      "from": "string_decoder@>=0.10.0 <0.11.0",
                      "resolved": "https://registry.npmjs.org/string_decoder/-/string_decoder-0.10.31.tgz"
                    },
                    "util-deprecate": {
                      "version": "1.0.2",
                      "from": "util-deprecate@>=1.0.1 <1.1.0",
                      "resolved": "https://registry.npmjs.org/util-deprecate/-/util-deprecate-1.0.2.tgz"
                    }
                  }
                }
              }
            },
            "debug": {
              "version": "2.2.0",
              "from": "debug@>=2.1.1 <3.0.0",
              "resolved": "https://registry.npmjs.org/debug/-/debug-2.2.0.tgz",
              "dependencies": {
                "ms": {
                  "version": "0.7.1",
                  "from": "ms@0.7.1",
                  "resolved": "https://registry.npmjs.org/ms/-/ms-0.7.1.tgz"
                }
              }
            },
            "doctrine": {
              "version": "0.6.4",
              "from": "doctrine@>=0.6.2 <0.7.0",
              "resolved": "https://registry.npmjs.org/doctrine/-/doctrine-0.6.4.tgz",
              "dependencies": {
                "esutils": {
                  "version": "1.1.6",
                  "from": "esutils@>=1.1.6 <2.0.0",
                  "resolved": "https://registry.npmjs.org/esutils/-/esutils-1.1.6.tgz"
                },
                "isarray": {
                  "version": "0.0.1",
                  "from": "isarray@0.0.1",
                  "resolved": "https://registry.npmjs.org/isarray/-/isarray-0.0.1.tgz"
                }
              }
            },
            "escape-string-regexp": {
              "version": "1.0.5",
              "from": "escape-string-regexp@>=1.0.2 <2.0.0",
              "resolved": "https://registry.npmjs.org/escape-string-regexp/-/escape-string-regexp-1.0.5.tgz"
            },
            "escope": {
              "version": "3.6.0",
              "from": "escope@>=3.1.0 <4.0.0",
              "resolved": "https://registry.npmjs.org/escope/-/escope-3.6.0.tgz",
              "dependencies": {
                "es6-map": {
                  "version": "0.1.3",
                  "from": "es6-map@>=0.1.3 <0.2.0",
                  "resolved": "https://registry.npmjs.org/es6-map/-/es6-map-0.1.3.tgz",
                  "dependencies": {
                    "d": {
                      "version": "0.1.1",
                      "from": "d@>=0.1.1 <0.2.0",
                      "resolved": "https://registry.npmjs.org/d/-/d-0.1.1.tgz"
                    },
                    "es5-ext": {
                      "version": "0.10.11",
                      "from": "es5-ext@>=0.10.8 <0.11.0",
                      "resolved": "https://registry.npmjs.org/es5-ext/-/es5-ext-0.10.11.tgz"
                    },
                    "es6-iterator": {
                      "version": "2.0.0",
                      "from": "es6-iterator@>=2.0.0 <3.0.0",
                      "resolved": "https://registry.npmjs.org/es6-iterator/-/es6-iterator-2.0.0.tgz"
                    },
                    "es6-set": {
                      "version": "0.1.4",
                      "from": "es6-set@>=0.1.3 <0.2.0",
                      "resolved": "https://registry.npmjs.org/es6-set/-/es6-set-0.1.4.tgz"
                    },
                    "es6-symbol": {
                      "version": "3.0.2",
                      "from": "es6-symbol@>=3.0.1 <3.1.0",
                      "resolved": "https://registry.npmjs.org/es6-symbol/-/es6-symbol-3.0.2.tgz"
                    },
                    "event-emitter": {
                      "version": "0.3.4",
                      "from": "event-emitter@>=0.3.4 <0.4.0",
                      "resolved": "https://registry.npmjs.org/event-emitter/-/event-emitter-0.3.4.tgz"
                    }
                  }
                },
                "es6-weak-map": {
                  "version": "2.0.1",
                  "from": "es6-weak-map@>=2.0.1 <3.0.0",
                  "resolved": "https://registry.npmjs.org/es6-weak-map/-/es6-weak-map-2.0.1.tgz",
                  "dependencies": {
                    "d": {
                      "version": "0.1.1",
                      "from": "d@>=0.1.1 <0.2.0",
                      "resolved": "https://registry.npmjs.org/d/-/d-0.1.1.tgz"
                    },
                    "es5-ext": {
                      "version": "0.10.11",
                      "from": "es5-ext@>=0.10.8 <0.11.0",
                      "resolved": "https://registry.npmjs.org/es5-ext/-/es5-ext-0.10.11.tgz"
                    },
                    "es6-iterator": {
                      "version": "2.0.0",
                      "from": "es6-iterator@>=2.0.0 <3.0.0",
                      "resolved": "https://registry.npmjs.org/es6-iterator/-/es6-iterator-2.0.0.tgz"
                    },
                    "es6-symbol": {
                      "version": "3.0.2",
                      "from": "es6-symbol@>=3.0.0 <4.0.0",
                      "resolved": "https://registry.npmjs.org/es6-symbol/-/es6-symbol-3.0.2.tgz"
                    }
                  }
                },
                "esrecurse": {
                  "version": "4.1.0",
                  "from": "esrecurse@>=4.1.0 <5.0.0",
                  "resolved": "https://registry.npmjs.org/esrecurse/-/esrecurse-4.1.0.tgz",
                  "dependencies": {
                    "estraverse": {
                      "version": "4.1.1",
                      "from": "estraverse@>=4.1.0 <4.2.0",
                      "resolved": "https://registry.npmjs.org/estraverse/-/estraverse-4.1.1.tgz"
                    },
                    "object-assign": {
                      "version": "4.0.1",
                      "from": "object-assign@>=4.0.1 <5.0.0",
                      "resolved": "https://registry.npmjs.org/object-assign/-/object-assign-4.0.1.tgz"
                    }
                  }
                },
                "estraverse": {
                  "version": "4.2.0",
                  "from": "estraverse@>=4.1.1 <5.0.0",
                  "resolved": "https://registry.npmjs.org/estraverse/-/estraverse-4.2.0.tgz"
                }
              }
            },
            "espree": {
              "version": "2.2.5",
              "from": "espree@>=2.0.1 <3.0.0",
              "resolved": "https://registry.npmjs.org/espree/-/espree-2.2.5.tgz"
            },
            "estraverse": {
              "version": "2.0.0",
              "from": "estraverse@>=2.0.0 <3.0.0",
              "resolved": "https://registry.npmjs.org/estraverse/-/estraverse-2.0.0.tgz"
            },
            "estraverse-fb": {
              "version": "1.3.1",
              "from": "estraverse-fb@>=1.3.1 <2.0.0",
              "resolved": "https://registry.npmjs.org/estraverse-fb/-/estraverse-fb-1.3.1.tgz"
            },
            "globals": {
              "version": "8.18.0",
              "from": "globals@>=8.0.0 <9.0.0",
              "resolved": "https://registry.npmjs.org/globals/-/globals-8.18.0.tgz"
            },
            "inquirer": {
              "version": "0.8.5",
              "from": "inquirer@>=0.8.2 <0.9.0",
              "resolved": "https://registry.npmjs.org/inquirer/-/inquirer-0.8.5.tgz",
              "dependencies": {
                "ansi-regex": {
                  "version": "1.1.1",
                  "from": "ansi-regex@>=1.1.1 <2.0.0",
                  "resolved": "https://registry.npmjs.org/ansi-regex/-/ansi-regex-1.1.1.tgz"
                },
                "cli-width": {
                  "version": "1.1.1",
                  "from": "cli-width@>=1.0.1 <2.0.0",
                  "resolved": "https://registry.npmjs.org/cli-width/-/cli-width-1.1.1.tgz"
                },
                "figures": {
                  "version": "1.5.0",
                  "from": "figures@>=1.3.5 <2.0.0",
                  "resolved": "https://registry.npmjs.org/figures/-/figures-1.5.0.tgz"
                },
                "lodash": {
                  "version": "3.10.1",
                  "from": "lodash@>=3.3.1 <4.0.0",
                  "resolved": "https://registry.npmjs.org/lodash/-/lodash-3.10.1.tgz"
                },
                "readline2": {
                  "version": "0.1.1",
                  "from": "readline2@>=0.1.1 <0.2.0",
                  "resolved": "https://registry.npmjs.org/readline2/-/readline2-0.1.1.tgz",
                  "dependencies": {
                    "mute-stream": {
                      "version": "0.0.4",
                      "from": "mute-stream@0.0.4",
                      "resolved": "https://registry.npmjs.org/mute-stream/-/mute-stream-0.0.4.tgz"
                    },
                    "strip-ansi": {
                      "version": "2.0.1",
                      "from": "strip-ansi@>=2.0.1 <3.0.0",
                      "resolved": "https://registry.npmjs.org/strip-ansi/-/strip-ansi-2.0.1.tgz"
                    }
                  }
                },
                "rx": {
                  "version": "2.5.3",
                  "from": "rx@>=2.4.3 <3.0.0",
                  "resolved": "https://registry.npmjs.org/rx/-/rx-2.5.3.tgz"
                }
              }
            },
            "is-my-json-valid": {
              "version": "2.13.1",
              "from": "is-my-json-valid@>=2.10.0 <3.0.0",
              "resolved": "https://registry.npmjs.org/is-my-json-valid/-/is-my-json-valid-2.13.1.tgz",
              "dependencies": {
                "generate-function": {
                  "version": "2.0.0",
                  "from": "generate-function@>=2.0.0 <3.0.0",
                  "resolved": "https://registry.npmjs.org/generate-function/-/generate-function-2.0.0.tgz"
                },
                "generate-object-property": {
                  "version": "1.2.0",
                  "from": "generate-object-property@>=1.1.0 <2.0.0",
                  "resolved": "https://registry.npmjs.org/generate-object-property/-/generate-object-property-1.2.0.tgz",
                  "dependencies": {
                    "is-property": {
                      "version": "1.0.2",
                      "from": "is-property@>=1.0.0 <2.0.0",
                      "resolved": "https://registry.npmjs.org/is-property/-/is-property-1.0.2.tgz"
                    }
                  }
                },
                "jsonpointer": {
                  "version": "2.0.0",
                  "from": "jsonpointer@2.0.0",
                  "resolved": "https://registry.npmjs.org/jsonpointer/-/jsonpointer-2.0.0.tgz"
                },
                "xtend": {
                  "version": "4.0.1",
                  "from": "xtend@>=4.0.0 <5.0.0",
                  "resolved": "https://registry.npmjs.org/xtend/-/xtend-4.0.1.tgz"
                }
              }
            },
            "js-yaml": {
              "version": "3.6.0",
              "from": "js-yaml@>=3.2.5 <4.0.0",
              "resolved": "https://registry.npmjs.org/js-yaml/-/js-yaml-3.6.0.tgz",
              "dependencies": {
                "argparse": {
                  "version": "1.0.7",
                  "from": "argparse@>=1.0.7 <2.0.0",
                  "resolved": "https://registry.npmjs.org/argparse/-/argparse-1.0.7.tgz",
                  "dependencies": {
                    "sprintf-js": {
                      "version": "1.0.3",
                      "from": "sprintf-js@>=1.0.2 <1.1.0",
                      "resolved": "https://registry.npmjs.org/sprintf-js/-/sprintf-js-1.0.3.tgz"
                    }
                  }
                },
                "esprima": {
                  "version": "2.7.2",
                  "from": "esprima@>=2.6.0 <3.0.0",
                  "resolved": "https://registry.npmjs.org/esprima/-/esprima-2.7.2.tgz"
                }
              }
            },
            "minimatch": {
              "version": "2.0.10",
              "from": "minimatch@>=2.0.1 <3.0.0",
              "resolved": "https://registry.npmjs.org/minimatch/-/minimatch-2.0.10.tgz",
              "dependencies": {
                "brace-expansion": {
                  "version": "1.1.3",
                  "from": "brace-expansion@>=1.0.0 <2.0.0",
                  "resolved": "https://registry.npmjs.org/brace-expansion/-/brace-expansion-1.1.3.tgz",
                  "dependencies": {
                    "balanced-match": {
                      "version": "0.3.0",
                      "from": "balanced-match@>=0.3.0 <0.4.0",
                      "resolved": "https://registry.npmjs.org/balanced-match/-/balanced-match-0.3.0.tgz"
                    },
                    "concat-map": {
                      "version": "0.0.1",
                      "from": "concat-map@0.0.1",
                      "resolved": "https://registry.npmjs.org/concat-map/-/concat-map-0.0.1.tgz"
                    }
                  }
                }
              }
            },
            "mkdirp": {
              "version": "0.5.1",
              "from": "mkdirp@>=0.5.0 <0.6.0",
              "resolved": "https://registry.npmjs.org/mkdirp/-/mkdirp-0.5.1.tgz",
              "dependencies": {
                "minimist": {
                  "version": "0.0.8",
                  "from": "minimist@0.0.8",
                  "resolved": "https://registry.npmjs.org/minimist/-/minimist-0.0.8.tgz"
                }
              }
            },
            "object-assign": {
              "version": "2.1.1",
              "from": "object-assign@>=2.0.0 <3.0.0",
              "resolved": "https://registry.npmjs.org/object-assign/-/object-assign-2.1.1.tgz"
            },
            "optionator": {
              "version": "0.5.0",
              "from": "optionator@>=0.5.0 <0.6.0",
              "resolved": "https://registry.npmjs.org/optionator/-/optionator-0.5.0.tgz",
              "dependencies": {
                "prelude-ls": {
                  "version": "1.1.2",
                  "from": "prelude-ls@>=1.1.1 <1.2.0",
                  "resolved": "https://registry.npmjs.org/prelude-ls/-/prelude-ls-1.1.2.tgz"
                },
                "deep-is": {
                  "version": "0.1.3",
                  "from": "deep-is@>=0.1.2 <0.2.0",
                  "resolved": "https://registry.npmjs.org/deep-is/-/deep-is-0.1.3.tgz"
                },
                "wordwrap": {
                  "version": "0.0.3",
                  "from": "wordwrap@>=0.0.2 <0.1.0",
                  "resolved": "https://registry.npmjs.org/wordwrap/-/wordwrap-0.0.3.tgz"
                },
                "type-check": {
                  "version": "0.3.2",
                  "from": "type-check@>=0.3.1 <0.4.0",
                  "resolved": "https://registry.npmjs.org/type-check/-/type-check-0.3.2.tgz"
                },
                "levn": {
                  "version": "0.2.5",
                  "from": "levn@>=0.2.5 <0.3.0",
                  "resolved": "https://registry.npmjs.org/levn/-/levn-0.2.5.tgz"
                },
                "fast-levenshtein": {
                  "version": "1.0.7",
                  "from": "fast-levenshtein@>=1.0.0 <1.1.0",
                  "resolved": "https://registry.npmjs.org/fast-levenshtein/-/fast-levenshtein-1.0.7.tgz"
                }
              }
            },
            "path-is-absolute": {
              "version": "1.0.0",
              "from": "path-is-absolute@>=1.0.0 <2.0.0",
              "resolved": "https://registry.npmjs.org/path-is-absolute/-/path-is-absolute-1.0.0.tgz"
            },
            "strip-json-comments": {
              "version": "1.0.4",
              "from": "strip-json-comments@>=1.0.1 <1.1.0",
              "resolved": "https://registry.npmjs.org/strip-json-comments/-/strip-json-comments-1.0.4.tgz"
            },
            "text-table": {
              "version": "0.2.0",
              "from": "text-table@>=0.2.0 <0.3.0",
              "resolved": "https://registry.npmjs.org/text-table/-/text-table-0.2.0.tgz"
            },
            "user-home": {
              "version": "1.1.1",
              "from": "user-home@>=1.0.0 <2.0.0",
              "resolved": "https://registry.npmjs.org/user-home/-/user-home-1.1.1.tgz"
            },
            "xml-escape": {
              "version": "1.0.0",
              "from": "xml-escape@>=1.0.0 <1.1.0",
              "resolved": "https://registry.npmjs.org/xml-escape/-/xml-escape-1.0.0.tgz"
            }
          }
        }
      }
    },
    "grunt-nsp": {
      "version": "2.1.2",
      "from": "grunt-nsp@2.1.2",
      "resolved": "https://registry.npmjs.org/grunt-nsp/-/grunt-nsp-2.1.2.tgz",
      "dependencies": {
        "nsp": {
          "version": "2.0.1",
          "from": "nsp@2.0.1",
          "resolved": "https://registry.npmjs.org/nsp/-/nsp-2.0.1.tgz",
          "dependencies": {
            "nodesecurity-npm-utils": {
              "version": "3.0.0",
              "from": "nodesecurity-npm-utils@3.0.0",
              "resolved": "https://registry.npmjs.org/nodesecurity-npm-utils/-/nodesecurity-npm-utils-3.0.0.tgz"
            },
            "cli-table": {
              "version": "0.3.1",
              "from": "cli-table@0.3.1",
              "resolved": "https://registry.npmjs.org/cli-table/-/cli-table-0.3.1.tgz"
            },
            "https-proxy-agent": {
              "version": "1.0.0",
              "from": "https-proxy-agent@1.0.0",
              "resolved": "https://registry.npmjs.org/https-proxy-agent/-/https-proxy-agent-1.0.0.tgz"
            },
            "joi": {
              "version": "6.10.0",
              "from": "joi@6.10.0",
              "resolved": "https://registry.npmjs.org/joi/-/joi-6.10.0.tgz"
            },
            "rc": {
              "version": "1.1.2",
              "from": "rc@1.1.2",
              "resolved": "https://registry.npmjs.org/rc/-/rc-1.1.2.tgz",
              "dependencies": {
                "minimist": {
                  "version": "1.2.0",
                  "from": "minimist@1.2.0",
                  "resolved": "https://registry.npmjs.org/minimist/-/minimist-1.2.0.tgz"
                }
              }
            },
            "semver": {
              "version": "5.0.3",
              "from": "semver@5.0.3",
              "resolved": "https://registry.npmjs.org/semver/-/semver-5.0.3.tgz"
            },
            "subcommand": {
              "version": "2.0.3",
              "from": "subcommand@2.0.3",
              "resolved": "https://registry.npmjs.org/subcommand/-/subcommand-2.0.3.tgz",
              "dependencies": {
                "minimist": {
                  "version": "1.2.0",
                  "from": "minimist@1.2.0",
                  "resolved": "https://registry.npmjs.org/minimist/-/minimist-1.2.0.tgz"
                }
              }
            },
            "wreck": {
              "version": "6.3.0",
              "from": "wreck@6.3.0",
              "resolved": "https://registry.npmjs.org/wreck/-/wreck-6.3.0.tgz"
            },
            "agent-base": {
              "version": "2.0.1",
              "from": "agent-base@2.0.1",
              "resolved": "https://registry.npmjs.org/agent-base/-/agent-base-2.0.1.tgz"
            },
            "ansi": {
              "version": "0.3.0",
              "from": "ansi@0.3.0",
              "resolved": "https://registry.npmjs.org/ansi/-/ansi-0.3.0.tgz"
            },
            "boom": {
              "version": "2.10.1",
              "from": "boom@2.10.1",
              "resolved": "https://registry.npmjs.org/boom/-/boom-2.10.1.tgz"
            },
            "builtin-modules": {
              "version": "1.1.0",
              "from": "builtin-modules@1.1.0",
              "resolved": "https://registry.npmjs.org/builtin-modules/-/builtin-modules-1.1.0.tgz"
            },
            "chownr": {
              "version": "0.0.2",
              "from": "chownr@0.0.2",
              "resolved": "https://registry.npmjs.org/chownr/-/chownr-0.0.2.tgz"
            },
            "cliclopts": {
              "version": "1.1.1",
              "from": "cliclopts@1.1.1",
              "resolved": "https://registry.npmjs.org/cliclopts/-/cliclopts-1.1.1.tgz"
            },
            "colors": {
              "version": "1.0.3",
              "from": "colors@1.0.3",
              "resolved": "https://registry.npmjs.org/colors/-/colors-1.0.3.tgz"
            },
            "deep-extend": {
              "version": "0.2.11",
              "from": "deep-extend@0.2.11",
              "resolved": "https://registry.npmjs.org/deep-extend/-/deep-extend-0.2.11.tgz"
            },
            "delegates": {
              "version": "0.1.0",
              "from": "delegates@0.1.0",
              "resolved": "https://registry.npmjs.org/delegates/-/delegates-0.1.0.tgz"
            },
            "extend": {
              "version": "3.0.0",
              "from": "extend@3.0.0",
              "resolved": "https://registry.npmjs.org/extend/-/extend-3.0.0.tgz"
            },
            "gauge": {
              "version": "1.2.2",
              "from": "gauge@1.2.2",
              "resolved": "https://registry.npmjs.org/gauge/-/gauge-1.2.2.tgz"
            },
            "graceful-fs": {
              "version": "3.0.8",
              "from": "graceful-fs@3.0.8",
              "resolved": "https://registry.npmjs.org/graceful-fs/-/graceful-fs-3.0.8.tgz"
            },
            "has-unicode": {
              "version": "1.0.1",
              "from": "has-unicode@1.0.1",
              "resolved": "https://registry.npmjs.org/has-unicode/-/has-unicode-1.0.1.tgz"
            },
            "hoek": {
              "version": "2.16.3",
              "from": "hoek@2.16.3",
              "resolved": "https://registry.npmjs.org/hoek/-/hoek-2.16.3.tgz"
            },
            "hosted-git-info": {
              "version": "2.1.4",
              "from": "hosted-git-info@2.1.4",
              "resolved": "https://registry.npmjs.org/hosted-git-info/-/hosted-git-info-2.1.4.tgz"
            },
            "ini": {
              "version": "1.3.4",
              "from": "ini@1.3.4",
              "resolved": "https://registry.npmjs.org/ini/-/ini-1.3.4.tgz"
            },
            "is-builtin-module": {
              "version": "1.0.0",
              "from": "is-builtin-module@1.0.0",
              "resolved": "https://registry.npmjs.org/is-builtin-module/-/is-builtin-module-1.0.0.tgz"
            },
            "isemail": {
              "version": "1.2.0",
              "from": "isemail@1.2.0",
              "resolved": "https://registry.npmjs.org/isemail/-/isemail-1.2.0.tgz"
            },
            "lodash._basetostring": {
              "version": "3.0.1",
              "from": "lodash._basetostring@3.0.1",
              "resolved": "https://registry.npmjs.org/lodash._basetostring/-/lodash._basetostring-3.0.1.tgz"
            },
            "lodash._createpadding": {
              "version": "3.6.1",
              "from": "lodash._createpadding@3.6.1",
              "resolved": "https://registry.npmjs.org/lodash._createpadding/-/lodash._createpadding-3.6.1.tgz"
            },
            "lodash.pad": {
              "version": "3.1.1",
              "from": "lodash.pad@3.1.1",
              "resolved": "https://registry.npmjs.org/lodash.pad/-/lodash.pad-3.1.1.tgz"
            },
            "lodash.padleft": {
              "version": "3.1.1",
              "from": "lodash.padleft@3.1.1",
              "resolved": "https://registry.npmjs.org/lodash.padleft/-/lodash.padleft-3.1.1.tgz"
            },
            "lodash.padright": {
              "version": "3.1.1",
              "from": "lodash.padright@3.1.1",
              "resolved": "https://registry.npmjs.org/lodash.padright/-/lodash.padright-3.1.1.tgz"
            },
            "lodash.repeat": {
              "version": "3.0.1",
              "from": "lodash.repeat@3.0.1",
              "resolved": "https://registry.npmjs.org/lodash.repeat/-/lodash.repeat-3.0.1.tgz"
            },
            "moment": {
              "version": "2.10.6",
              "from": "moment@2.10.6",
              "resolved": "https://registry.npmjs.org/moment/-/moment-2.10.6.tgz"
            },
            "normalize-package-data": {
              "version": "2.3.5",
              "from": "normalize-package-data@2.3.5",
              "resolved": "https://registry.npmjs.org/normalize-package-data/-/normalize-package-data-2.3.5.tgz"
            },
            "npm-package-arg": {
              "version": "4.0.2",
              "from": "npm-package-arg@4.0.2",
              "resolved": "https://registry.npmjs.org/npm-package-arg/-/npm-package-arg-4.0.2.tgz"
            },
            "npmlog": {
              "version": "1.2.1",
              "from": "npmlog@1.2.1",
              "resolved": "https://registry.npmjs.org/npmlog/-/npmlog-1.2.1.tgz"
            },
            "retry": {
              "version": "0.6.1",
              "from": "retry@0.6.1",
              "resolved": "https://registry.npmjs.org/retry/-/retry-0.6.1.tgz"
            },
            "silent-npm-registry-client": {
              "version": "1.0.0",
              "from": "silent-npm-registry-client@1.0.0",
              "resolved": "https://registry.npmjs.org/silent-npm-registry-client/-/silent-npm-registry-client-1.0.0.tgz"
            },
            "slide": {
              "version": "1.1.6",
              "from": "slide@1.1.6",
              "resolved": "https://registry.npmjs.org/slide/-/slide-1.1.6.tgz"
            },
            "spdx-correct": {
              "version": "1.0.2",
              "from": "spdx-correct@1.0.2",
              "resolved": "https://registry.npmjs.org/spdx-correct/-/spdx-correct-1.0.2.tgz"
            },
            "spdx-exceptions": {
              "version": "1.0.3",
              "from": "spdx-exceptions@1.0.3",
              "resolved": "https://registry.npmjs.org/spdx-exceptions/-/spdx-exceptions-1.0.3.tgz"
            },
            "spdx-expression-parse": {
              "version": "1.0.0",
              "from": "spdx-expression-parse@1.0.0",
              "resolved": "https://registry.npmjs.org/spdx-expression-parse/-/spdx-expression-parse-1.0.0.tgz"
            },
            "spdx-license-ids": {
              "version": "1.1.0",
              "from": "spdx-license-ids@1.1.0",
              "resolved": "https://registry.npmjs.org/spdx-license-ids/-/spdx-license-ids-1.1.0.tgz"
            },
            "strip-json-comments": {
              "version": "0.1.3",
              "from": "strip-json-comments@0.1.3",
              "resolved": "https://registry.npmjs.org/strip-json-comments/-/strip-json-comments-0.1.3.tgz"
            },
            "topo": {
              "version": "1.1.0",
              "from": "topo@1.1.0",
              "resolved": "https://registry.npmjs.org/topo/-/topo-1.1.0.tgz"
            },
            "validate-npm-package-license": {
              "version": "3.0.1",
              "from": "validate-npm-package-license@3.0.1",
              "resolved": "https://registry.npmjs.org/validate-npm-package-license/-/validate-npm-package-license-3.0.1.tgz"
            },
            "are-we-there-yet": {
              "version": "1.0.4",
              "from": "are-we-there-yet@1.0.4",
              "resolved": "https://registry.npmjs.org/are-we-there-yet/-/are-we-there-yet-1.0.4.tgz",
              "dependencies": {
                "readable-stream": {
                  "version": "1.1.13",
                  "from": "readable-stream@1.1.13",
                  "resolved": "https://registry.npmjs.org/readable-stream/-/readable-stream-1.1.13.tgz"
                }
              }
            },
            "npm-registry-client": {
              "version": "6.3.3",
              "from": "npm-registry-client@6.3.3",
              "resolved": "https://registry.npmjs.org/npm-registry-client/-/npm-registry-client-6.3.3.tgz",
              "dependencies": {
                "semver": {
                  "version": "4.3.6",
                  "from": "semver@4.3.6",
                  "resolved": "https://registry.npmjs.org/semver/-/semver-4.3.6.tgz"
                }
              }
            }
          }
        },
        "ansi-regex": {
          "version": "2.0.0",
          "from": "ansi-regex@2.0.0",
          "resolved": "https://registry.npmjs.org/ansi-regex/-/ansi-regex-2.0.0.tgz"
        },
        "ansi-styles": {
          "version": "2.1.0",
          "from": "ansi-styles@2.1.0",
          "resolved": "https://registry.npmjs.org/ansi-styles/-/ansi-styles-2.1.0.tgz"
        },
        "balanced-match": {
          "version": "0.2.1",
          "from": "balanced-match@0.2.1",
          "resolved": "https://registry.npmjs.org/balanced-match/-/balanced-match-0.2.1.tgz"
        },
        "brace-expansion": {
          "version": "1.1.1",
          "from": "brace-expansion@1.1.1",
          "resolved": "https://registry.npmjs.org/brace-expansion/-/brace-expansion-1.1.1.tgz"
        },
        "chalk": {
          "version": "1.1.1",
          "from": "chalk@1.1.1",
          "resolved": "https://registry.npmjs.org/chalk/-/chalk-1.1.1.tgz"
        },
        "concat-map": {
          "version": "0.0.1",
          "from": "concat-map@0.0.1",
          "resolved": "https://registry.npmjs.org/concat-map/-/concat-map-0.0.1.tgz"
        },
        "concat-stream": {
          "version": "1.5.1",
          "from": "concat-stream@1.5.1",
          "resolved": "https://registry.npmjs.org/concat-stream/-/concat-stream-1.5.1.tgz"
        },
        "core-util-is": {
          "version": "1.0.1",
          "from": "core-util-is@1.0.1",
          "resolved": "https://registry.npmjs.org/core-util-is/-/core-util-is-1.0.1.tgz"
        },
        "debug": {
          "version": "2.2.0",
          "from": "debug@2.2.0",
          "resolved": "https://registry.npmjs.org/debug/-/debug-2.2.0.tgz"
        },
        "escape-string-regexp": {
          "version": "1.0.3",
          "from": "escape-string-regexp@1.0.3",
          "resolved": "https://registry.npmjs.org/escape-string-regexp/-/escape-string-regexp-1.0.3.tgz"
        },
        "glob": {
          "version": "5.0.15",
          "from": "glob@5.0.15",
          "resolved": "https://registry.npmjs.org/glob/-/glob-5.0.15.tgz"
        },
        "has-ansi": {
          "version": "2.0.0",
          "from": "has-ansi@2.0.0",
          "resolved": "https://registry.npmjs.org/has-ansi/-/has-ansi-2.0.0.tgz"
        },
        "inflight": {
          "version": "1.0.4",
          "from": "inflight@1.0.4",
          "resolved": "https://registry.npmjs.org/inflight/-/inflight-1.0.4.tgz"
        },
        "inherits": {
          "version": "2.0.1",
          "from": "inherits@2.0.1",
          "resolved": "https://registry.npmjs.org/inherits/-/inherits-2.0.1.tgz"
        },
        "isarray": {
          "version": "0.0.1",
          "from": "isarray@0.0.1",
          "resolved": "https://registry.npmjs.org/isarray/-/isarray-0.0.1.tgz"
        },
        "minimatch": {
          "version": "2.0.10",
          "from": "minimatch@2.0.10",
          "resolved": "https://registry.npmjs.org/minimatch/-/minimatch-2.0.10.tgz"
        },
        "minimist": {
          "version": "0.0.8",
          "from": "minimist@0.0.8",
          "resolved": "https://registry.npmjs.org/minimist/-/minimist-0.0.8.tgz"
        },
        "mkdirp": {
          "version": "0.5.1",
          "from": "mkdirp@0.5.1",
          "resolved": "https://registry.npmjs.org/mkdirp/-/mkdirp-0.5.1.tgz"
        },
        "ms": {
          "version": "0.7.1",
          "from": "ms@0.7.1",
          "resolved": "https://registry.npmjs.org/ms/-/ms-0.7.1.tgz"
        },
        "once": {
          "version": "1.3.2",
          "from": "once@1.3.2",
          "resolved": "https://registry.npmjs.org/once/-/once-1.3.2.tgz"
        },
        "path-is-absolute": {
          "version": "1.0.0",
          "from": "path-is-absolute@1.0.0",
          "resolved": "https://registry.npmjs.org/path-is-absolute/-/path-is-absolute-1.0.0.tgz"
        },
        "process-nextick-args": {
          "version": "1.0.3",
          "from": "process-nextick-args@1.0.3",
          "resolved": "https://registry.npmjs.org/process-nextick-args/-/process-nextick-args-1.0.3.tgz"
        },
        "readable-stream": {
          "version": "2.0.4",
          "from": "readable-stream@2.0.4",
          "resolved": "https://registry.npmjs.org/readable-stream/-/readable-stream-2.0.4.tgz"
        },
        "rimraf": {
          "version": "2.4.3",
          "from": "rimraf@2.4.3",
          "resolved": "https://registry.npmjs.org/rimraf/-/rimraf-2.4.3.tgz"
        },
        "string_decoder": {
          "version": "0.10.31",
          "from": "string_decoder@0.10.31",
          "resolved": "https://registry.npmjs.org/string_decoder/-/string_decoder-0.10.31.tgz"
        },
        "strip-ansi": {
          "version": "3.0.0",
          "from": "strip-ansi@3.0.0",
          "resolved": "https://registry.npmjs.org/strip-ansi/-/strip-ansi-3.0.0.tgz"
        },
        "supports-color": {
          "version": "2.0.0",
          "from": "supports-color@2.0.0",
          "resolved": "https://registry.npmjs.org/supports-color/-/supports-color-2.0.0.tgz"
        },
        "typedarray": {
          "version": "0.0.6",
          "from": "typedarray@0.0.6",
          "resolved": "https://registry.npmjs.org/typedarray/-/typedarray-0.0.6.tgz"
        },
        "util-deprecate": {
          "version": "1.0.2",
          "from": "util-deprecate@1.0.2",
          "resolved": "https://registry.npmjs.org/util-deprecate/-/util-deprecate-1.0.2.tgz"
        },
        "wrappy": {
          "version": "1.0.1",
          "from": "wrappy@1.0.1",
          "resolved": "https://registry.npmjs.org/wrappy/-/wrappy-1.0.1.tgz"
        },
        "xtend": {
          "version": "4.0.1",
          "from": "xtend@4.0.1",
          "resolved": "https://registry.npmjs.org/xtend/-/xtend-4.0.1.tgz"
        }
      }
    },
    "hapi": {
      "version": "8.8.1",
      "from": "hapi@8.8.1",
      "resolved": "https://registry.npmjs.org/hapi/-/hapi-8.8.1.tgz",
      "dependencies": {
        "accept": {
          "version": "1.0.0",
          "from": "accept@1.0.0",
          "resolved": "https://registry.npmjs.org/accept/-/accept-1.0.0.tgz"
        },
        "ammo": {
          "version": "1.0.0",
          "from": "ammo@1.0.0",
          "resolved": "https://registry.npmjs.org/ammo/-/ammo-1.0.0.tgz"
        },
        "boom": {
          "version": "2.7.2",
          "from": "boom@2.7.2",
          "resolved": "https://registry.npmjs.org/boom/-/boom-2.7.2.tgz"
        },
        "call": {
          "version": "2.0.1",
          "from": "call@2.0.1",
          "resolved": "https://registry.npmjs.org/call/-/call-2.0.1.tgz"
        },
        "catbox": {
          "version": "4.3.0",
          "from": "catbox@4.3.0",
          "resolved": "https://registry.npmjs.org/catbox/-/catbox-4.3.0.tgz"
        },
        "catbox-memory": {
          "version": "1.1.1",
          "from": "catbox-memory@1.1.1",
          "resolved": "https://registry.npmjs.org/catbox-memory/-/catbox-memory-1.1.1.tgz"
        },
        "cryptiles": {
          "version": "2.0.4",
          "from": "cryptiles@2.0.4",
          "resolved": "https://registry.npmjs.org/cryptiles/-/cryptiles-2.0.4.tgz"
        },
        "h2o2": {
          "version": "4.0.1",
          "from": "h2o2@4.0.1",
          "resolved": "https://registry.npmjs.org/h2o2/-/h2o2-4.0.1.tgz",
          "dependencies": {
            "wreck": {
              "version": "5.6.1",
              "from": "wreck@>=5.0.0 <6.0.0",
              "resolved": "https://registry.npmjs.org/wreck/-/wreck-5.6.1.tgz"
            }
          }
        },
        "heavy": {
          "version": "3.0.0",
          "from": "heavy@3.0.0",
          "resolved": "https://registry.npmjs.org/heavy/-/heavy-3.0.0.tgz",
          "dependencies": {
            "joi": {
              "version": "5.1.0",
              "from": "joi@>=5.0.0 <6.0.0",
              "resolved": "https://registry.npmjs.org/joi/-/joi-5.1.0.tgz",
              "dependencies": {
                "isemail": {
                  "version": "1.2.0",
                  "from": "isemail@>=1.0.0 <2.0.0",
                  "resolved": "https://registry.npmjs.org/isemail/-/isemail-1.2.0.tgz"
                },
                "moment": {
                  "version": "2.13.0",
                  "from": "moment@>=2.0.0 <3.0.0",
                  "resolved": "https://registry.npmjs.org/moment/-/moment-2.13.0.tgz"
                }
              }
            }
          }
        },
        "hoek": {
          "version": "2.14.0",
          "from": "hoek@2.14.0",
          "resolved": "https://registry.npmjs.org/hoek/-/hoek-2.14.0.tgz"
        },
        "inert": {
          "version": "2.1.6",
          "from": "inert@2.1.6",
          "resolved": "https://registry.npmjs.org/inert/-/inert-2.1.6.tgz",
          "dependencies": {
            "lru-cache": {
              "version": "2.6.5",
              "from": "lru-cache@2.6.5",
              "resolved": "https://registry.npmjs.org/lru-cache/-/lru-cache-2.6.5.tgz"
            }
          }
        },
        "iron": {
          "version": "2.1.2",
          "from": "iron@2.1.2",
          "resolved": "https://registry.npmjs.org/iron/-/iron-2.1.2.tgz"
        },
        "items": {
          "version": "1.1.0",
          "from": "items@1.1.0",
          "resolved": "https://registry.npmjs.org/items/-/items-1.1.0.tgz"
        },
        "joi": {
          "version": "6.4.1",
          "from": "joi@6.4.1",
          "resolved": "https://registry.npmjs.org/joi/-/joi-6.4.1.tgz",
          "dependencies": {
            "isemail": {
              "version": "1.1.1",
              "from": "isemail@1.1.1",
              "resolved": "https://registry.npmjs.org/isemail/-/isemail-1.1.1.tgz"
            },
            "moment": {
              "version": "2.10.3",
              "from": "moment@2.10.3",
              "resolved": "https://registry.npmjs.org/moment/-/moment-2.10.3.tgz"
            }
          }
        },
        "kilt": {
          "version": "1.1.1",
          "from": "kilt@1.1.1",
          "resolved": "https://registry.npmjs.org/kilt/-/kilt-1.1.1.tgz"
        },
        "mimos": {
          "version": "2.0.2",
          "from": "mimos@2.0.2",
          "resolved": "https://registry.npmjs.org/mimos/-/mimos-2.0.2.tgz",
          "dependencies": {
            "mime-db": {
              "version": "1.14.0",
              "from": "mime-db@1.14.0",
              "resolved": "https://registry.npmjs.org/mime-db/-/mime-db-1.14.0.tgz"
            }
          }
        },
        "peekaboo": {
          "version": "1.0.0",
          "from": "peekaboo@1.0.0",
          "resolved": "https://registry.npmjs.org/peekaboo/-/peekaboo-1.0.0.tgz"
        },
        "qs": {
          "version": "4.0.0",
          "from": "qs@4.0.0",
          "resolved": "https://registry.npmjs.org/qs/-/qs-4.0.0.tgz"
        },
        "shot": {
          "version": "1.5.3",
          "from": "shot@1.5.3",
          "resolved": "https://registry.npmjs.org/shot/-/shot-1.5.3.tgz"
        },
        "statehood": {
          "version": "2.1.1",
          "from": "statehood@2.1.1",
          "resolved": "https://registry.npmjs.org/statehood/-/statehood-2.1.1.tgz"
        },
        "subtext": {
          "version": "1.1.1",
          "from": "subtext@1.1.1",
          "resolved": "https://registry.npmjs.org/subtext/-/subtext-1.1.1.tgz",
          "dependencies": {
            "content": {
              "version": "1.0.1",
              "from": "content@1.0.1",
              "resolved": "https://registry.npmjs.org/content/-/content-1.0.1.tgz"
            },
            "pez": {
              "version": "1.0.0",
              "from": "pez@1.0.0",
              "resolved": "https://registry.npmjs.org/pez/-/pez-1.0.0.tgz",
              "dependencies": {
                "b64": {
                  "version": "2.0.0",
                  "from": "b64@2.0.0",
                  "resolved": "https://registry.npmjs.org/b64/-/b64-2.0.0.tgz"
                },
                "nigel": {
                  "version": "1.0.1",
                  "from": "nigel@1.0.1",
                  "resolved": "https://registry.npmjs.org/nigel/-/nigel-1.0.1.tgz",
                  "dependencies": {
                    "vise": {
                      "version": "1.0.0",
                      "from": "vise@1.0.0",
                      "resolved": "https://registry.npmjs.org/vise/-/vise-1.0.0.tgz"
                    }
                  }
                }
              }
            }
          }
        },
        "topo": {
          "version": "1.0.3",
          "from": "topo@1.0.3",
          "resolved": "https://registry.npmjs.org/topo/-/topo-1.0.3.tgz"
        },
        "vision": {
          "version": "2.0.1",
          "from": "vision@2.0.1",
          "resolved": "https://registry.npmjs.org/vision/-/vision-2.0.1.tgz"
        },
        "wreck": {
          "version": "6.0.0",
          "from": "wreck@6.0.0",
          "resolved": "https://registry.npmjs.org/wreck/-/wreck-6.0.0.tgz"
        }
      }
    },
    "hapi-auth-hawk": {
      "version": "3.0.1",
      "from": "hapi-auth-hawk@3.0.1",
      "resolved": "https://registry.npmjs.org/hapi-auth-hawk/-/hapi-auth-hawk-3.0.1.tgz",
      "dependencies": {
        "boom": {
          "version": "2.10.1",
          "from": "boom@>=2.0.0 <3.0.0",
          "resolved": "https://registry.npmjs.org/boom/-/boom-2.10.1.tgz"
        },
        "hoek": {
          "version": "2.16.3",
          "from": "hoek@>=2.0.0 <3.0.0",
          "resolved": "https://registry.npmjs.org/hoek/-/hoek-2.16.3.tgz"
        },
        "hawk": {
          "version": "3.1.3",
          "from": "hawk@>=3.0.0 <4.0.0",
          "resolved": "https://registry.npmjs.org/hawk/-/hawk-3.1.3.tgz",
          "dependencies": {
            "cryptiles": {
              "version": "2.0.5",
              "from": "cryptiles@>=2.0.0 <3.0.0",
              "resolved": "https://registry.npmjs.org/cryptiles/-/cryptiles-2.0.5.tgz"
            },
            "sntp": {
              "version": "1.0.9",
              "from": "sntp@>=1.0.0 <2.0.0",
              "resolved": "https://registry.npmjs.org/sntp/-/sntp-1.0.9.tgz"
            }
          }
        }
      }
    },
    "hapi-fxa-oauth": {
      "version": "2.2.0",
      "from": "hapi-fxa-oauth@2.2.0",
      "resolved": "https://registry.npmjs.org/hapi-fxa-oauth/-/hapi-fxa-oauth-2.2.0.tgz",
      "dependencies": {
        "boom": {
          "version": "2.6.1",
          "from": "boom@2.6.1",
          "resolved": "https://registry.npmjs.org/boom/-/boom-2.6.1.tgz",
          "dependencies": {
            "hoek": {
              "version": "2.16.3",
              "from": "hoek@>=2.0.0 <3.0.0",
              "resolved": "https://registry.npmjs.org/hoek/-/hoek-2.16.3.tgz"
            }
          }
        },
        "poolee": {
          "version": "0.4.15",
          "from": "poolee@0.4.15",
          "resolved": "https://registry.npmjs.org/poolee/-/poolee-0.4.15.tgz",
          "dependencies": {
            "keep-alive-agent": {
              "version": "0.0.1",
              "from": "keep-alive-agent@0.0.1",
              "resolved": "https://registry.npmjs.org/keep-alive-agent/-/keep-alive-agent-0.0.1.tgz"
            }
          }
        }
      }
    },
    "hawk": {
      "version": "2.3.1",
      "from": "hawk@2.3.1",
      "resolved": "https://registry.npmjs.org/hawk/-/hawk-2.3.1.tgz",
      "dependencies": {
        "hoek": {
          "version": "2.16.3",
          "from": "hoek@>=2.0.0 <3.0.0",
          "resolved": "https://registry.npmjs.org/hoek/-/hoek-2.16.3.tgz"
        },
        "boom": {
          "version": "2.10.1",
          "from": "boom@>=2.0.0 <3.0.0",
          "resolved": "https://registry.npmjs.org/boom/-/boom-2.10.1.tgz"
        },
        "cryptiles": {
          "version": "2.0.5",
          "from": "cryptiles@>=2.0.0 <3.0.0",
          "resolved": "https://registry.npmjs.org/cryptiles/-/cryptiles-2.0.5.tgz"
        },
        "sntp": {
          "version": "1.0.9",
          "from": "sntp@>=1.0.0 <2.0.0",
          "resolved": "https://registry.npmjs.org/sntp/-/sntp-1.0.9.tgz"
        }
      }
    },
    "hkdf": {
      "version": "0.0.2",
      "from": "hkdf@0.0.2",
      "resolved": "https://registry.npmjs.org/hkdf/-/hkdf-0.0.2.tgz"
    },
    "joi": {
      "version": "6.9.1",
      "from": "joi@6.9.1",
      "resolved": "https://registry.npmjs.org/joi/-/joi-6.9.1.tgz",
      "dependencies": {
        "hoek": {
          "version": "2.16.3",
          "from": "hoek@>=2.0.0 <3.0.0",
          "resolved": "https://registry.npmjs.org/hoek/-/hoek-2.16.3.tgz"
        },
        "topo": {
          "version": "1.1.0",
          "from": "topo@>=1.0.0 <2.0.0",
          "resolved": "https://registry.npmjs.org/topo/-/topo-1.1.0.tgz"
        },
        "isemail": {
          "version": "1.2.0",
          "from": "isemail@>=1.0.0 <2.0.0",
          "resolved": "https://registry.npmjs.org/isemail/-/isemail-1.2.0.tgz"
        },
        "moment": {
          "version": "2.13.0",
          "from": "moment@>=2.0.0 <3.0.0",
          "resolved": "https://registry.npmjs.org/moment/-/moment-2.13.0.tgz"
        }
      }
    },
    "jws": {
      "version": "3.0.0",
      "from": "jws@3.0.0",
      "resolved": "https://registry.npmjs.org/jws/-/jws-3.0.0.tgz",
      "dependencies": {
        "jwa": {
          "version": "1.0.2",
          "from": "jwa@>=1.0.0 <1.1.0",
          "resolved": "https://registry.npmjs.org/jwa/-/jwa-1.0.2.tgz",
          "dependencies": {
            "base64url": {
              "version": "0.0.6",
              "from": "base64url@>=0.0.4 <0.1.0",
              "resolved": "https://registry.npmjs.org/base64url/-/base64url-0.0.6.tgz"
            },
            "buffer-equal-constant-time": {
              "version": "1.0.1",
              "from": "buffer-equal-constant-time@>=1.0.1 <2.0.0",
              "resolved": "https://registry.npmjs.org/buffer-equal-constant-time/-/buffer-equal-constant-time-1.0.1.tgz"
            },
            "ecdsa-sig-formatter": {
              "version": "1.0.5",
              "from": "ecdsa-sig-formatter@>=1.0.0 <2.0.0",
              "resolved": "https://registry.npmjs.org/ecdsa-sig-formatter/-/ecdsa-sig-formatter-1.0.5.tgz",
              "dependencies": {
                "base64-url": {
                  "version": "1.2.2",
                  "from": "base64-url@>=1.2.1 <2.0.0",
                  "resolved": "https://registry.npmjs.org/base64-url/-/base64-url-1.2.2.tgz"
                }
              }
            }
          }
        },
        "base64url": {
          "version": "1.0.6",
          "from": "base64url@>=1.0.4 <1.1.0",
          "resolved": "https://registry.npmjs.org/base64url/-/base64url-1.0.6.tgz",
          "dependencies": {
            "concat-stream": {
              "version": "1.4.10",
              "from": "concat-stream@>=1.4.7 <1.5.0",
              "resolved": "https://registry.npmjs.org/concat-stream/-/concat-stream-1.4.10.tgz",
              "dependencies": {
                "inherits": {
                  "version": "2.0.1",
                  "from": "inherits@>=2.0.1 <2.1.0",
                  "resolved": "https://registry.npmjs.org/inherits/-/inherits-2.0.1.tgz"
                },
                "typedarray": {
                  "version": "0.0.6",
                  "from": "typedarray@>=0.0.5 <0.1.0",
                  "resolved": "https://registry.npmjs.org/typedarray/-/typedarray-0.0.6.tgz"
                },
                "readable-stream": {
                  "version": "1.1.14",
                  "from": "readable-stream@>=1.1.9 <1.2.0",
                  "resolved": "https://registry.npmjs.org/readable-stream/-/readable-stream-1.1.14.tgz",
                  "dependencies": {
                    "core-util-is": {
                      "version": "1.0.2",
                      "from": "core-util-is@>=1.0.0 <1.1.0",
                      "resolved": "https://registry.npmjs.org/core-util-is/-/core-util-is-1.0.2.tgz"
                    },
                    "isarray": {
                      "version": "0.0.1",
                      "from": "isarray@0.0.1",
                      "resolved": "https://registry.npmjs.org/isarray/-/isarray-0.0.1.tgz"
                    },
                    "string_decoder": {
                      "version": "0.10.31",
                      "from": "string_decoder@>=0.10.0 <0.11.0",
                      "resolved": "https://registry.npmjs.org/string_decoder/-/string_decoder-0.10.31.tgz"
                    }
                  }
                }
              }
            },
            "meow": {
              "version": "2.0.0",
              "from": "meow@>=2.0.0 <2.1.0",
              "resolved": "https://registry.npmjs.org/meow/-/meow-2.0.0.tgz",
              "dependencies": {
                "camelcase-keys": {
                  "version": "1.0.0",
                  "from": "camelcase-keys@>=1.0.0 <2.0.0",
                  "resolved": "https://registry.npmjs.org/camelcase-keys/-/camelcase-keys-1.0.0.tgz",
                  "dependencies": {
                    "camelcase": {
                      "version": "1.2.1",
                      "from": "camelcase@>=1.0.1 <2.0.0",
                      "resolved": "https://registry.npmjs.org/camelcase/-/camelcase-1.2.1.tgz"
                    },
                    "map-obj": {
                      "version": "1.0.1",
                      "from": "map-obj@>=1.0.0 <2.0.0",
                      "resolved": "https://registry.npmjs.org/map-obj/-/map-obj-1.0.1.tgz"
                    }
                  }
                },
                "indent-string": {
                  "version": "1.2.2",
                  "from": "indent-string@>=1.1.0 <2.0.0",
                  "resolved": "https://registry.npmjs.org/indent-string/-/indent-string-1.2.2.tgz",
                  "dependencies": {
                    "get-stdin": {
                      "version": "4.0.1",
                      "from": "get-stdin@>=4.0.1 <5.0.0",
                      "resolved": "https://registry.npmjs.org/get-stdin/-/get-stdin-4.0.1.tgz"
                    },
                    "repeating": {
                      "version": "1.1.3",
                      "from": "repeating@>=1.1.0 <2.0.0",
                      "resolved": "https://registry.npmjs.org/repeating/-/repeating-1.1.3.tgz",
                      "dependencies": {
                        "is-finite": {
                          "version": "1.0.1",
                          "from": "is-finite@>=1.0.0 <2.0.0",
                          "resolved": "https://registry.npmjs.org/is-finite/-/is-finite-1.0.1.tgz",
                          "dependencies": {
                            "number-is-nan": {
                              "version": "1.0.0",
                              "from": "number-is-nan@>=1.0.0 <2.0.0",
                              "resolved": "https://registry.npmjs.org/number-is-nan/-/number-is-nan-1.0.0.tgz"
                            }
                          }
                        }
                      }
                    }
                  }
                },
                "minimist": {
                  "version": "1.2.0",
                  "from": "minimist@>=1.1.0 <2.0.0",
                  "resolved": "https://registry.npmjs.org/minimist/-/minimist-1.2.0.tgz"
                },
                "object-assign": {
                  "version": "1.0.0",
                  "from": "object-assign@>=1.0.0 <2.0.0",
                  "resolved": "https://registry.npmjs.org/object-assign/-/object-assign-1.0.0.tgz"
                }
              }
            }
          }
        }
      }
    },
    "leftpad": {
      "version": "0.0.0",
      "from": "leftpad@0.0.0",
      "resolved": "https://registry.npmjs.org/leftpad/-/leftpad-0.0.0.tgz"
    },
    "load-grunt-tasks": {
      "version": "3.1.0",
      "from": "load-grunt-tasks@3.1.0",
      "resolved": "https://registry.npmjs.org/load-grunt-tasks/-/load-grunt-tasks-3.1.0.tgz",
      "dependencies": {
        "findup-sync": {
          "version": "0.2.1",
          "from": "findup-sync@>=0.2.1 <0.3.0",
          "resolved": "https://registry.npmjs.org/findup-sync/-/findup-sync-0.2.1.tgz",
          "dependencies": {
            "glob": {
              "version": "4.3.5",
              "from": "glob@>=4.3.0 <4.4.0",
              "resolved": "https://registry.npmjs.org/glob/-/glob-4.3.5.tgz",
              "dependencies": {
                "inflight": {
                  "version": "1.0.4",
                  "from": "inflight@>=1.0.4 <2.0.0",
                  "resolved": "https://registry.npmjs.org/inflight/-/inflight-1.0.4.tgz",
                  "dependencies": {
                    "wrappy": {
                      "version": "1.0.1",
                      "from": "wrappy@>=1.0.0 <2.0.0",
                      "resolved": "https://registry.npmjs.org/wrappy/-/wrappy-1.0.1.tgz"
                    }
                  }
                },
                "inherits": {
                  "version": "2.0.1",
                  "from": "inherits@>=2.0.0 <3.0.0",
                  "resolved": "https://registry.npmjs.org/inherits/-/inherits-2.0.1.tgz"
                },
                "minimatch": {
                  "version": "2.0.10",
                  "from": "minimatch@>=2.0.1 <3.0.0",
                  "resolved": "https://registry.npmjs.org/minimatch/-/minimatch-2.0.10.tgz",
                  "dependencies": {
                    "brace-expansion": {
                      "version": "1.1.3",
                      "from": "brace-expansion@>=1.0.0 <2.0.0",
                      "resolved": "https://registry.npmjs.org/brace-expansion/-/brace-expansion-1.1.3.tgz",
                      "dependencies": {
                        "balanced-match": {
                          "version": "0.3.0",
                          "from": "balanced-match@>=0.3.0 <0.4.0",
                          "resolved": "https://registry.npmjs.org/balanced-match/-/balanced-match-0.3.0.tgz"
                        },
                        "concat-map": {
                          "version": "0.0.1",
                          "from": "concat-map@0.0.1",
                          "resolved": "https://registry.npmjs.org/concat-map/-/concat-map-0.0.1.tgz"
                        }
                      }
                    }
                  }
                },
                "once": {
                  "version": "1.3.3",
                  "from": "once@>=1.3.0 <2.0.0",
                  "resolved": "https://registry.npmjs.org/once/-/once-1.3.3.tgz",
                  "dependencies": {
                    "wrappy": {
                      "version": "1.0.1",
                      "from": "wrappy@>=1.0.0 <2.0.0",
                      "resolved": "https://registry.npmjs.org/wrappy/-/wrappy-1.0.1.tgz"
                    }
                  }
                }
              }
            }
          }
        },
        "multimatch": {
          "version": "2.1.0",
          "from": "multimatch@>=2.0.0 <3.0.0",
          "resolved": "https://registry.npmjs.org/multimatch/-/multimatch-2.1.0.tgz",
          "dependencies": {
            "array-differ": {
              "version": "1.0.0",
              "from": "array-differ@>=1.0.0 <2.0.0",
              "resolved": "https://registry.npmjs.org/array-differ/-/array-differ-1.0.0.tgz"
            },
            "array-union": {
              "version": "1.0.1",
              "from": "array-union@>=1.0.1 <2.0.0",
              "resolved": "https://registry.npmjs.org/array-union/-/array-union-1.0.1.tgz",
              "dependencies": {
                "array-uniq": {
                  "version": "1.0.2",
                  "from": "array-uniq@>=1.0.1 <2.0.0",
                  "resolved": "https://registry.npmjs.org/array-uniq/-/array-uniq-1.0.2.tgz"
                }
              }
            },
            "arrify": {
              "version": "1.0.1",
              "from": "arrify@>=1.0.0 <2.0.0",
              "resolved": "https://registry.npmjs.org/arrify/-/arrify-1.0.1.tgz"
            },
            "minimatch": {
              "version": "3.0.0",
              "from": "minimatch@>=3.0.0 <4.0.0",
              "resolved": "https://registry.npmjs.org/minimatch/-/minimatch-3.0.0.tgz",
              "dependencies": {
                "brace-expansion": {
                  "version": "1.1.3",
                  "from": "brace-expansion@>=1.0.0 <2.0.0",
                  "resolved": "https://registry.npmjs.org/brace-expansion/-/brace-expansion-1.1.3.tgz",
                  "dependencies": {
                    "balanced-match": {
                      "version": "0.3.0",
                      "from": "balanced-match@>=0.3.0 <0.4.0",
                      "resolved": "https://registry.npmjs.org/balanced-match/-/balanced-match-0.3.0.tgz"
                    },
                    "concat-map": {
                      "version": "0.0.1",
                      "from": "concat-map@0.0.1",
                      "resolved": "https://registry.npmjs.org/concat-map/-/concat-map-0.0.1.tgz"
                    }
                  }
                }
              }
            }
          }
        }
      }
    },
    "mailparser": {
      "version": "0.5.1",
      "from": "mailparser@0.5.1",
      "resolved": "https://registry.npmjs.org/mailparser/-/mailparser-0.5.1.tgz",
      "dependencies": {
        "mimelib": {
          "version": "0.2.19",
          "from": "mimelib@>=0.2.19 <0.3.0",
          "resolved": "https://registry.npmjs.org/mimelib/-/mimelib-0.2.19.tgz",
          "dependencies": {
            "addressparser": {
              "version": "0.3.2",
              "from": "addressparser@>=0.3.2 <0.4.0",
              "resolved": "https://registry.npmjs.org/addressparser/-/addressparser-0.3.2.tgz"
            }
          }
        },
        "encoding": {
          "version": "0.1.12",
          "from": "encoding@>=0.1.11 <0.2.0",
          "resolved": "https://registry.npmjs.org/encoding/-/encoding-0.1.12.tgz",
          "dependencies": {
            "iconv-lite": {
              "version": "0.4.13",
              "from": "iconv-lite@>=0.4.13 <0.5.0",
              "resolved": "https://registry.npmjs.org/iconv-lite/-/iconv-lite-0.4.13.tgz"
            }
          }
        },
        "mime": {
          "version": "1.3.4",
          "from": "mime@>=1.3.4 <2.0.0",
          "resolved": "https://registry.npmjs.org/mime/-/mime-1.3.4.tgz"
        },
        "uue": {
          "version": "2.1.1",
          "from": "uue@>=2.1.0 <3.0.0",
          "resolved": "https://registry.npmjs.org/uue/-/uue-2.1.1.tgz",
          "dependencies": {
            "array.prototype.findindex": {
              "version": "1.0.0",
              "from": "array.prototype.findindex@>=1.0.0 <1.1.0",
              "resolved": "https://registry.npmjs.org/array.prototype.findindex/-/array.prototype.findindex-1.0.0.tgz"
            },
            "extend": {
              "version": "3.0.0",
              "from": "extend@>=3.0.0 <3.1.0",
              "resolved": "https://registry.npmjs.org/extend/-/extend-3.0.0.tgz"
            }
          }
        }
      }
    },
    "mozlog": {
      "version": "2.0.3",
      "from": "mozlog@2.0.3",
      "resolved": "https://registry.npmjs.org/mozlog/-/mozlog-2.0.3.tgz",
      "dependencies": {
        "intel": {
          "version": "1.1.0",
          "from": "intel@>=1.0.0 <2.0.0",
          "resolved": "https://registry.npmjs.org/intel/-/intel-1.1.0.tgz",
          "dependencies": {
            "chalk": {
              "version": "1.1.3",
              "from": "chalk@>=1.1.0 <1.2.0",
              "resolved": "https://registry.npmjs.org/chalk/-/chalk-1.1.3.tgz",
              "dependencies": {
                "ansi-styles": {
                  "version": "2.2.1",
                  "from": "ansi-styles@>=2.2.1 <3.0.0",
                  "resolved": "https://registry.npmjs.org/ansi-styles/-/ansi-styles-2.2.1.tgz"
                },
                "escape-string-regexp": {
                  "version": "1.0.5",
                  "from": "escape-string-regexp@>=1.0.2 <2.0.0",
                  "resolved": "https://registry.npmjs.org/escape-string-regexp/-/escape-string-regexp-1.0.5.tgz"
                },
                "has-ansi": {
                  "version": "2.0.0",
                  "from": "has-ansi@>=2.0.0 <3.0.0",
                  "resolved": "https://registry.npmjs.org/has-ansi/-/has-ansi-2.0.0.tgz",
                  "dependencies": {
                    "ansi-regex": {
                      "version": "2.0.0",
                      "from": "ansi-regex@>=2.0.0 <3.0.0",
                      "resolved": "https://registry.npmjs.org/ansi-regex/-/ansi-regex-2.0.0.tgz"
                    }
                  }
                },
                "strip-ansi": {
                  "version": "3.0.1",
                  "from": "strip-ansi@>=3.0.0 <4.0.0",
                  "resolved": "https://registry.npmjs.org/strip-ansi/-/strip-ansi-3.0.1.tgz",
                  "dependencies": {
                    "ansi-regex": {
                      "version": "2.0.0",
                      "from": "ansi-regex@>=2.0.0 <3.0.0",
                      "resolved": "https://registry.npmjs.org/ansi-regex/-/ansi-regex-2.0.0.tgz"
                    }
                  }
                },
                "supports-color": {
                  "version": "2.0.0",
                  "from": "supports-color@>=2.0.0 <3.0.0",
                  "resolved": "https://registry.npmjs.org/supports-color/-/supports-color-2.0.0.tgz"
                }
              }
            },
            "dbug": {
              "version": "0.4.2",
              "from": "dbug@>=0.4.2 <0.5.0",
              "resolved": "https://registry.npmjs.org/dbug/-/dbug-0.4.2.tgz"
            },
            "stack-trace": {
              "version": "0.0.9",
              "from": "stack-trace@>=0.0.9 <0.1.0",
              "resolved": "https://registry.npmjs.org/stack-trace/-/stack-trace-0.0.9.tgz"
            },
            "strftime": {
              "version": "0.9.2",
              "from": "strftime@>=0.9.2 <0.10.0",
              "resolved": "https://registry.npmjs.org/strftime/-/strftime-0.9.2.tgz"
            },
            "symbol": {
              "version": "0.2.1",
              "from": "symbol@>=0.2.0 <0.3.0",
              "resolved": "https://registry.npmjs.org/symbol/-/symbol-0.2.1.tgz"
            },
            "utcstring": {
              "version": "0.1.0",
              "from": "utcstring@>=0.1.0 <0.2.0",
              "resolved": "https://registry.npmjs.org/utcstring/-/utcstring-0.1.0.tgz"
            }
          }
        },
        "merge": {
          "version": "1.2.0",
          "from": "merge@>=1.2.0 <2.0.0",
          "resolved": "https://registry.npmjs.org/merge/-/merge-1.2.0.tgz"
        }
      }
    },
    "nock": {
      "version": "1.7.1",
      "from": "nock@1.7.1",
      "resolved": "https://registry.npmjs.org/nock/-/nock-1.7.1.tgz",
      "dependencies": {
        "chai": {
          "version": "1.10.0",
          "from": "chai@>=1.9.2 <2.0.0",
          "resolved": "https://registry.npmjs.org/chai/-/chai-1.10.0.tgz",
          "dependencies": {
            "assertion-error": {
              "version": "1.0.0",
              "from": "assertion-error@1.0.0",
              "resolved": "https://registry.npmjs.org/assertion-error/-/assertion-error-1.0.0.tgz"
            },
            "deep-eql": {
              "version": "0.1.3",
              "from": "deep-eql@0.1.3",
              "resolved": "https://registry.npmjs.org/deep-eql/-/deep-eql-0.1.3.tgz",
              "dependencies": {
                "type-detect": {
                  "version": "0.1.1",
                  "from": "type-detect@0.1.1",
                  "resolved": "https://registry.npmjs.org/type-detect/-/type-detect-0.1.1.tgz"
                }
              }
            }
          }
        },
        "propagate": {
          "version": "0.3.1",
          "from": "propagate@>=0.3.0 <0.4.0",
          "resolved": "https://registry.npmjs.org/propagate/-/propagate-0.3.1.tgz"
        },
        "lodash": {
          "version": "2.4.1",
          "from": "lodash@2.4.1",
          "resolved": "https://registry.npmjs.org/lodash/-/lodash-2.4.1.tgz"
        },
        "debug": {
          "version": "1.0.4",
          "from": "debug@>=1.0.4 <2.0.0",
          "resolved": "https://registry.npmjs.org/debug/-/debug-1.0.4.tgz",
          "dependencies": {
            "ms": {
              "version": "0.6.2",
              "from": "ms@0.6.2",
              "resolved": "https://registry.npmjs.org/ms/-/ms-0.6.2.tgz"
            }
          }
        },
        "mkdirp": {
          "version": "0.5.1",
          "from": "mkdirp@>=0.5.0 <0.6.0",
          "resolved": "https://registry.npmjs.org/mkdirp/-/mkdirp-0.5.1.tgz",
          "dependencies": {
            "minimist": {
              "version": "0.0.8",
              "from": "minimist@0.0.8",
              "resolved": "https://registry.npmjs.org/minimist/-/minimist-0.0.8.tgz"
            }
          }
        }
      }
    },
    "node-statsd": {
      "version": "0.1.1",
      "from": "node-statsd@0.1.1",
      "resolved": "https://registry.npmjs.org/node-statsd/-/node-statsd-0.1.1.tgz"
    },
    "node-uap": {
      "version": "0.0.3",
      "from": "git+https://github.com/vladikoff/node-uap.git#9cdd16247c8255d881820038d30db68b7926277d",
      "resolved": "git+https://github.com/vladikoff/node-uap.git#9cdd16247c8255d881820038d30db68b7926277d",
      "dependencies": {
        "array.prototype.find": {
          "version": "2.0.0",
          "from": "array.prototype.find@2.0.0",
          "resolved": "https://registry.npmjs.org/array.prototype.find/-/array.prototype.find-2.0.0.tgz",
          "dependencies": {
            "define-properties": {
              "version": "1.1.2",
              "from": "define-properties@>=1.1.2 <2.0.0",
              "resolved": "https://registry.npmjs.org/define-properties/-/define-properties-1.1.2.tgz",
              "dependencies": {
                "foreach": {
                  "version": "2.0.5",
                  "from": "foreach@>=2.0.5 <3.0.0",
                  "resolved": "https://registry.npmjs.org/foreach/-/foreach-2.0.5.tgz"
                },
                "object-keys": {
                  "version": "1.0.9",
                  "from": "object-keys@>=1.0.8 <2.0.0",
                  "resolved": "https://registry.npmjs.org/object-keys/-/object-keys-1.0.9.tgz"
                }
              }
            },
            "es-abstract": {
              "version": "1.5.0",
              "from": "es-abstract@>=1.5.0 <2.0.0",
              "resolved": "https://registry.npmjs.org/es-abstract/-/es-abstract-1.5.0.tgz",
              "dependencies": {
                "function-bind": {
                  "version": "1.1.0",
                  "from": "function-bind@>=1.0.2 <2.0.0",
                  "resolved": "https://registry.npmjs.org/function-bind/-/function-bind-1.1.0.tgz"
                },
                "is-callable": {
                  "version": "1.1.3",
                  "from": "is-callable@>=1.1.1 <2.0.0",
                  "resolved": "https://registry.npmjs.org/is-callable/-/is-callable-1.1.3.tgz"
                },
                "es-to-primitive": {
                  "version": "1.1.1",
                  "from": "es-to-primitive@>=1.1.0 <2.0.0",
                  "resolved": "https://registry.npmjs.org/es-to-primitive/-/es-to-primitive-1.1.1.tgz",
                  "dependencies": {
                    "is-date-object": {
                      "version": "1.0.1",
                      "from": "is-date-object@>=1.0.1 <2.0.0",
                      "resolved": "https://registry.npmjs.org/is-date-object/-/is-date-object-1.0.1.tgz"
                    },
                    "is-symbol": {
                      "version": "1.0.1",
                      "from": "is-symbol@>=1.0.1 <2.0.0",
                      "resolved": "https://registry.npmjs.org/is-symbol/-/is-symbol-1.0.1.tgz"
                    }
                  }
                },
                "is-regex": {
                  "version": "1.0.3",
                  "from": "is-regex@>=1.0.3 <2.0.0",
                  "resolved": "https://registry.npmjs.org/is-regex/-/is-regex-1.0.3.tgz"
                }
              }
            }
          }
        },
        "uap-core": {
          "version": "0.5.0",
          "from": "git://github.com/ua-parser/uap-core.git#02702aba680e53f9d5055acff195b96dfbf1e534",
          "resolved": "git://github.com/ua-parser/uap-core.git#02702aba680e53f9d5055acff195b96dfbf1e534"
        },
        "uap-ref-impl": {
          "version": "0.2.0",
          "from": "uap-ref-impl@0.2.0",
          "resolved": "https://registry.npmjs.org/uap-ref-impl/-/uap-ref-impl-0.2.0.tgz"
        },
        "yamlparser": {
          "version": "0.0.2",
          "from": "yamlparser@0.0.2",
          "resolved": "https://registry.npmjs.org/yamlparser/-/yamlparser-0.0.2.tgz"
        }
      }
    },
    "openid": {
      "version": "1.0.0",
      "from": "openid@1.0.0",
      "resolved": "https://registry.npmjs.org/openid/-/openid-1.0.0.tgz"
    },
    "poolee": {
      "version": "1.0.0",
      "from": "poolee@1.0.0",
      "resolved": "https://registry.npmjs.org/poolee/-/poolee-1.0.0.tgz",
      "dependencies": {
        "keep-alive-agent": {
          "version": "0.0.1",
          "from": "keep-alive-agent@0.0.1",
          "resolved": "https://registry.npmjs.org/keep-alive-agent/-/keep-alive-agent-0.0.1.tgz"
        }
      }
    },
    "proxyquire": {
      "version": "1.6.0",
      "from": "proxyquire@1.6.0",
      "resolved": "https://registry.npmjs.org/proxyquire/-/proxyquire-1.6.0.tgz",
      "dependencies": {
        "fill-keys": {
          "version": "1.0.2",
          "from": "fill-keys@>=1.0.0 <2.0.0",
          "resolved": "https://registry.npmjs.org/fill-keys/-/fill-keys-1.0.2.tgz",
          "dependencies": {
            "is-object": {
              "version": "1.0.1",
              "from": "is-object@>=1.0.1 <1.1.0",
              "resolved": "https://registry.npmjs.org/is-object/-/is-object-1.0.1.tgz"
            },
            "merge-descriptors": {
              "version": "1.0.1",
              "from": "merge-descriptors@>=1.0.0 <1.1.0",
              "resolved": "https://registry.npmjs.org/merge-descriptors/-/merge-descriptors-1.0.1.tgz"
            }
          }
        },
        "module-not-found-error": {
          "version": "1.0.1",
          "from": "module-not-found-error@>=1.0.0 <2.0.0",
          "resolved": "https://registry.npmjs.org/module-not-found-error/-/module-not-found-error-1.0.1.tgz"
        }
      }
    },
    "request": {
      "version": "2.65.0",
      "from": "request@2.65.0",
      "resolved": "https://registry.npmjs.org/request/-/request-2.65.0.tgz",
      "dependencies": {
        "bl": {
          "version": "1.0.3",
          "from": "bl@>=1.0.0 <1.1.0",
          "resolved": "https://registry.npmjs.org/bl/-/bl-1.0.3.tgz",
          "dependencies": {
            "readable-stream": {
              "version": "2.0.6",
              "from": "readable-stream@>=2.0.5 <2.1.0",
              "resolved": "https://registry.npmjs.org/readable-stream/-/readable-stream-2.0.6.tgz",
              "dependencies": {
                "core-util-is": {
                  "version": "1.0.2",
                  "from": "core-util-is@>=1.0.0 <1.1.0",
                  "resolved": "https://registry.npmjs.org/core-util-is/-/core-util-is-1.0.2.tgz"
                },
                "inherits": {
                  "version": "2.0.1",
                  "from": "inherits@>=2.0.1 <2.1.0",
                  "resolved": "https://registry.npmjs.org/inherits/-/inherits-2.0.1.tgz"
                },
                "isarray": {
                  "version": "1.0.0",
                  "from": "isarray@>=1.0.0 <1.1.0",
                  "resolved": "https://registry.npmjs.org/isarray/-/isarray-1.0.0.tgz"
                },
                "process-nextick-args": {
                  "version": "1.0.6",
                  "from": "process-nextick-args@>=1.0.6 <1.1.0",
                  "resolved": "https://registry.npmjs.org/process-nextick-args/-/process-nextick-args-1.0.6.tgz"
                },
                "string_decoder": {
                  "version": "0.10.31",
                  "from": "string_decoder@>=0.10.0 <0.11.0",
                  "resolved": "https://registry.npmjs.org/string_decoder/-/string_decoder-0.10.31.tgz"
                },
                "util-deprecate": {
                  "version": "1.0.2",
                  "from": "util-deprecate@>=1.0.1 <1.1.0",
                  "resolved": "https://registry.npmjs.org/util-deprecate/-/util-deprecate-1.0.2.tgz"
                }
              }
            }
          }
        },
        "caseless": {
          "version": "0.11.0",
          "from": "caseless@>=0.11.0 <0.12.0",
          "resolved": "https://registry.npmjs.org/caseless/-/caseless-0.11.0.tgz"
        },
        "extend": {
          "version": "3.0.0",
          "from": "extend@>=3.0.0 <3.1.0",
          "resolved": "https://registry.npmjs.org/extend/-/extend-3.0.0.tgz"
        },
        "forever-agent": {
          "version": "0.6.1",
          "from": "forever-agent@>=0.6.1 <0.7.0",
          "resolved": "https://registry.npmjs.org/forever-agent/-/forever-agent-0.6.1.tgz"
        },
        "form-data": {
          "version": "1.0.0-rc4",
          "from": "form-data@>=1.0.0-rc3 <1.1.0",
          "resolved": "https://registry.npmjs.org/form-data/-/form-data-1.0.0-rc4.tgz",
          "dependencies": {
            "async": {
              "version": "1.5.2",
              "from": "async@>=1.5.2 <2.0.0",
              "resolved": "https://registry.npmjs.org/async/-/async-1.5.2.tgz"
            }
          }
        },
        "json-stringify-safe": {
          "version": "5.0.1",
          "from": "json-stringify-safe@>=5.0.1 <5.1.0",
          "resolved": "https://registry.npmjs.org/json-stringify-safe/-/json-stringify-safe-5.0.1.tgz"
        },
        "mime-types": {
          "version": "2.1.10",
          "from": "mime-types@>=2.1.7 <2.2.0",
          "resolved": "https://registry.npmjs.org/mime-types/-/mime-types-2.1.10.tgz",
          "dependencies": {
            "mime-db": {
              "version": "1.22.0",
              "from": "mime-db@>=1.22.0 <1.23.0",
              "resolved": "https://registry.npmjs.org/mime-db/-/mime-db-1.22.0.tgz"
            }
          }
        },
        "node-uuid": {
          "version": "1.4.7",
          "from": "node-uuid@>=1.4.3 <1.5.0",
          "resolved": "https://registry.npmjs.org/node-uuid/-/node-uuid-1.4.7.tgz"
        },
        "qs": {
          "version": "5.2.0",
          "from": "qs@>=5.2.0 <5.3.0",
          "resolved": "https://registry.npmjs.org/qs/-/qs-5.2.0.tgz"
        },
        "tunnel-agent": {
          "version": "0.4.2",
          "from": "tunnel-agent@>=0.4.1 <0.5.0",
          "resolved": "https://registry.npmjs.org/tunnel-agent/-/tunnel-agent-0.4.2.tgz"
        },
        "tough-cookie": {
          "version": "2.2.2",
          "from": "tough-cookie@>=2.2.0 <2.3.0",
          "resolved": "https://registry.npmjs.org/tough-cookie/-/tough-cookie-2.2.2.tgz"
        },
        "http-signature": {
          "version": "0.11.0",
          "from": "http-signature@>=0.11.0 <0.12.0",
          "resolved": "https://registry.npmjs.org/http-signature/-/http-signature-0.11.0.tgz",
          "dependencies": {
            "assert-plus": {
              "version": "0.1.5",
              "from": "assert-plus@>=0.1.5 <0.2.0",
              "resolved": "https://registry.npmjs.org/assert-plus/-/assert-plus-0.1.5.tgz"
            },
            "asn1": {
              "version": "0.1.11",
              "from": "asn1@0.1.11",
              "resolved": "https://registry.npmjs.org/asn1/-/asn1-0.1.11.tgz"
            },
            "ctype": {
              "version": "0.5.3",
              "from": "ctype@0.5.3",
              "resolved": "https://registry.npmjs.org/ctype/-/ctype-0.5.3.tgz"
            }
          }
        },
        "oauth-sign": {
          "version": "0.8.1",
          "from": "oauth-sign@>=0.8.0 <0.9.0",
          "resolved": "https://registry.npmjs.org/oauth-sign/-/oauth-sign-0.8.1.tgz"
        },
        "hawk": {
          "version": "3.1.3",
          "from": "hawk@>=3.1.0 <3.2.0",
          "resolved": "https://registry.npmjs.org/hawk/-/hawk-3.1.3.tgz",
          "dependencies": {
            "hoek": {
              "version": "2.16.3",
              "from": "hoek@>=2.0.0 <3.0.0",
              "resolved": "https://registry.npmjs.org/hoek/-/hoek-2.16.3.tgz"
            },
            "boom": {
              "version": "2.10.1",
              "from": "boom@>=2.0.0 <3.0.0",
              "resolved": "https://registry.npmjs.org/boom/-/boom-2.10.1.tgz"
            },
            "cryptiles": {
              "version": "2.0.5",
              "from": "cryptiles@>=2.0.0 <3.0.0",
              "resolved": "https://registry.npmjs.org/cryptiles/-/cryptiles-2.0.5.tgz"
            },
            "sntp": {
              "version": "1.0.9",
              "from": "sntp@>=1.0.0 <2.0.0",
              "resolved": "https://registry.npmjs.org/sntp/-/sntp-1.0.9.tgz"
            }
          }
        },
        "aws-sign2": {
          "version": "0.6.0",
          "from": "aws-sign2@>=0.6.0 <0.7.0",
          "resolved": "https://registry.npmjs.org/aws-sign2/-/aws-sign2-0.6.0.tgz"
        },
        "stringstream": {
          "version": "0.0.5",
          "from": "stringstream@>=0.0.4 <0.1.0",
          "resolved": "https://registry.npmjs.org/stringstream/-/stringstream-0.0.5.tgz"
        },
        "combined-stream": {
          "version": "1.0.5",
          "from": "combined-stream@>=1.0.5 <1.1.0",
          "resolved": "https://registry.npmjs.org/combined-stream/-/combined-stream-1.0.5.tgz",
          "dependencies": {
            "delayed-stream": {
              "version": "1.0.0",
              "from": "delayed-stream@>=1.0.0 <1.1.0",
              "resolved": "https://registry.npmjs.org/delayed-stream/-/delayed-stream-1.0.0.tgz"
            }
          }
        },
        "isstream": {
          "version": "0.1.2",
          "from": "isstream@>=0.1.2 <0.2.0",
          "resolved": "https://registry.npmjs.org/isstream/-/isstream-0.1.2.tgz"
        },
        "har-validator": {
          "version": "2.0.6",
          "from": "har-validator@>=2.0.2 <2.1.0",
          "resolved": "https://registry.npmjs.org/har-validator/-/har-validator-2.0.6.tgz",
          "dependencies": {
            "chalk": {
              "version": "1.1.3",
              "from": "chalk@>=1.1.1 <2.0.0",
              "resolved": "https://registry.npmjs.org/chalk/-/chalk-1.1.3.tgz",
              "dependencies": {
                "ansi-styles": {
                  "version": "2.2.1",
                  "from": "ansi-styles@>=2.2.1 <3.0.0",
                  "resolved": "https://registry.npmjs.org/ansi-styles/-/ansi-styles-2.2.1.tgz"
                },
                "escape-string-regexp": {
                  "version": "1.0.5",
                  "from": "escape-string-regexp@>=1.0.2 <2.0.0",
                  "resolved": "https://registry.npmjs.org/escape-string-regexp/-/escape-string-regexp-1.0.5.tgz"
                },
                "has-ansi": {
                  "version": "2.0.0",
                  "from": "has-ansi@>=2.0.0 <3.0.0",
                  "resolved": "https://registry.npmjs.org/has-ansi/-/has-ansi-2.0.0.tgz",
                  "dependencies": {
                    "ansi-regex": {
                      "version": "2.0.0",
                      "from": "ansi-regex@>=2.0.0 <3.0.0",
                      "resolved": "https://registry.npmjs.org/ansi-regex/-/ansi-regex-2.0.0.tgz"
                    }
                  }
                },
                "strip-ansi": {
                  "version": "3.0.1",
                  "from": "strip-ansi@>=3.0.0 <4.0.0",
                  "resolved": "https://registry.npmjs.org/strip-ansi/-/strip-ansi-3.0.1.tgz",
                  "dependencies": {
                    "ansi-regex": {
                      "version": "2.0.0",
                      "from": "ansi-regex@>=2.0.0 <3.0.0",
                      "resolved": "https://registry.npmjs.org/ansi-regex/-/ansi-regex-2.0.0.tgz"
                    }
                  }
                },
                "supports-color": {
                  "version": "2.0.0",
                  "from": "supports-color@>=2.0.0 <3.0.0",
                  "resolved": "https://registry.npmjs.org/supports-color/-/supports-color-2.0.0.tgz"
                }
              }
            },
            "commander": {
              "version": "2.9.0",
              "from": "commander@>=2.9.0 <3.0.0",
              "resolved": "https://registry.npmjs.org/commander/-/commander-2.9.0.tgz",
              "dependencies": {
                "graceful-readlink": {
                  "version": "1.0.1",
                  "from": "graceful-readlink@>=1.0.0",
                  "resolved": "https://registry.npmjs.org/graceful-readlink/-/graceful-readlink-1.0.1.tgz"
                }
              }
            },
            "is-my-json-valid": {
              "version": "2.13.1",
              "from": "is-my-json-valid@>=2.12.4 <3.0.0",
              "resolved": "https://registry.npmjs.org/is-my-json-valid/-/is-my-json-valid-2.13.1.tgz",
              "dependencies": {
                "generate-function": {
                  "version": "2.0.0",
                  "from": "generate-function@>=2.0.0 <3.0.0",
                  "resolved": "https://registry.npmjs.org/generate-function/-/generate-function-2.0.0.tgz"
                },
                "generate-object-property": {
                  "version": "1.2.0",
                  "from": "generate-object-property@>=1.1.0 <2.0.0",
                  "resolved": "https://registry.npmjs.org/generate-object-property/-/generate-object-property-1.2.0.tgz",
                  "dependencies": {
                    "is-property": {
                      "version": "1.0.2",
                      "from": "is-property@>=1.0.0 <2.0.0",
                      "resolved": "https://registry.npmjs.org/is-property/-/is-property-1.0.2.tgz"
                    }
                  }
                },
                "jsonpointer": {
                  "version": "2.0.0",
                  "from": "jsonpointer@2.0.0",
                  "resolved": "https://registry.npmjs.org/jsonpointer/-/jsonpointer-2.0.0.tgz"
                },
                "xtend": {
                  "version": "4.0.1",
                  "from": "xtend@>=4.0.0 <5.0.0",
                  "resolved": "https://registry.npmjs.org/xtend/-/xtend-4.0.1.tgz"
                }
              }
            },
            "pinkie-promise": {
              "version": "2.0.1",
              "from": "pinkie-promise@>=2.0.0 <3.0.0",
              "resolved": "https://registry.npmjs.org/pinkie-promise/-/pinkie-promise-2.0.1.tgz",
              "dependencies": {
                "pinkie": {
                  "version": "2.0.4",
                  "from": "pinkie@>=2.0.0 <3.0.0",
                  "resolved": "https://registry.npmjs.org/pinkie/-/pinkie-2.0.4.tgz"
                }
              }
            }
          }
        }
      }
    },
    "scrypt-hash": {
      "version": "1.1.13",
      "from": "scrypt-hash@1.1.13",
      "resolved": "https://registry.npmjs.org/scrypt-hash/-/scrypt-hash-1.1.13.tgz",
      "dependencies": {
        "bindings": {
          "version": "1.2.1",
          "from": "bindings@1.2.1",
          "resolved": "https://registry.npmjs.org/bindings/-/bindings-1.2.1.tgz"
        },
        "nan": {
          "version": "2.0.9",
          "from": "nan@2.0.9",
          "resolved": "https://registry.npmjs.org/nan/-/nan-2.0.9.tgz"
        }
      }
    },
    "simplesmtp": {
      "version": "0.3.35",
      "from": "simplesmtp@0.3.35",
      "resolved": "https://registry.npmjs.org/simplesmtp/-/simplesmtp-0.3.35.tgz",
      "dependencies": {
        "rai": {
          "version": "0.1.12",
          "from": "rai@>=0.1.11 <0.2.0",
          "resolved": "https://registry.npmjs.org/rai/-/rai-0.1.12.tgz"
        },
        "xoauth2": {
          "version": "0.1.8",
          "from": "xoauth2@>=0.1.8 <0.2.0",
          "resolved": "https://registry.npmjs.org/xoauth2/-/xoauth2-0.1.8.tgz"
        }
      }
    },
    "sinon": {
      "version": "1.15.4",
      "from": "sinon@1.15.4",
      "resolved": "https://registry.npmjs.org/sinon/-/sinon-1.15.4.tgz",
      "dependencies": {
        "formatio": {
          "version": "1.1.1",
          "from": "formatio@1.1.1",
          "resolved": "https://registry.npmjs.org/formatio/-/formatio-1.1.1.tgz"
        },
        "util": {
          "version": "0.10.3",
          "from": "util@>=0.10.3 <1.0.0",
          "resolved": "https://registry.npmjs.org/util/-/util-0.10.3.tgz",
          "dependencies": {
            "inherits": {
              "version": "2.0.1",
              "from": "inherits@2.0.1",
              "resolved": "https://registry.npmjs.org/inherits/-/inherits-2.0.1.tgz"
            }
          }
        },
        "lolex": {
          "version": "1.1.0",
          "from": "lolex@1.1.0",
          "resolved": "https://registry.npmjs.org/lolex/-/lolex-1.1.0.tgz"
        },
        "samsam": {
          "version": "1.1.2",
          "from": "samsam@1.1.2",
          "resolved": "https://registry.npmjs.org/samsam/-/samsam-1.1.2.tgz"
        }
      }
    },
    "sjcl": {
      "version": "1.0.2",
      "from": "sjcl@1.0.2",
      "resolved": "https://registry.npmjs.org/sjcl/-/sjcl-1.0.2.tgz"
    },
    "tap": {
      "version": "0.7.1",
      "from": "tap@0.7.1",
      "resolved": "https://registry.npmjs.org/tap/-/tap-0.7.1.tgz",
      "dependencies": {
        "buffer-equal": {
          "version": "0.0.2",
          "from": "buffer-equal@>=0.0.0 <0.1.0",
          "resolved": "https://registry.npmjs.org/buffer-equal/-/buffer-equal-0.0.2.tgz"
        },
        "deep-equal": {
          "version": "1.0.1",
          "from": "deep-equal@>=1.0.0 <2.0.0",
          "resolved": "https://registry.npmjs.org/deep-equal/-/deep-equal-1.0.1.tgz"
        },
        "difflet": {
          "version": "0.2.6",
          "from": "difflet@>=0.2.0 <0.3.0",
          "resolved": "https://registry.npmjs.org/difflet/-/difflet-0.2.6.tgz",
          "dependencies": {
            "traverse": {
              "version": "0.6.6",
              "from": "traverse@>=0.6.0 <0.7.0",
              "resolved": "https://registry.npmjs.org/traverse/-/traverse-0.6.6.tgz"
            },
            "charm": {
              "version": "0.1.2",
              "from": "charm@>=0.1.0 <0.2.0",
              "resolved": "https://registry.npmjs.org/charm/-/charm-0.1.2.tgz"
            },
            "deep-is": {
              "version": "0.1.3",
              "from": "deep-is@>=0.1.0 <0.2.0",
              "resolved": "https://registry.npmjs.org/deep-is/-/deep-is-0.1.3.tgz"
            }
          }
        },
        "glob": {
          "version": "4.5.3",
          "from": "glob@>=4.3.5 <5.0.0",
          "resolved": "https://registry.npmjs.org/glob/-/glob-4.5.3.tgz",
          "dependencies": {
            "inflight": {
              "version": "1.0.4",
              "from": "inflight@>=1.0.4 <2.0.0",
              "resolved": "https://registry.npmjs.org/inflight/-/inflight-1.0.4.tgz",
              "dependencies": {
                "wrappy": {
                  "version": "1.0.1",
                  "from": "wrappy@>=1.0.0 <2.0.0",
                  "resolved": "https://registry.npmjs.org/wrappy/-/wrappy-1.0.1.tgz"
                }
              }
            },
            "minimatch": {
              "version": "2.0.10",
              "from": "minimatch@>=2.0.1 <3.0.0",
              "resolved": "https://registry.npmjs.org/minimatch/-/minimatch-2.0.10.tgz",
              "dependencies": {
                "brace-expansion": {
                  "version": "1.1.3",
                  "from": "brace-expansion@>=1.0.0 <2.0.0",
                  "resolved": "https://registry.npmjs.org/brace-expansion/-/brace-expansion-1.1.3.tgz",
                  "dependencies": {
                    "balanced-match": {
                      "version": "0.3.0",
                      "from": "balanced-match@>=0.3.0 <0.4.0",
                      "resolved": "https://registry.npmjs.org/balanced-match/-/balanced-match-0.3.0.tgz"
                    },
                    "concat-map": {
                      "version": "0.0.1",
                      "from": "concat-map@0.0.1",
                      "resolved": "https://registry.npmjs.org/concat-map/-/concat-map-0.0.1.tgz"
                    }
                  }
                }
              }
            },
            "once": {
              "version": "1.3.3",
              "from": "once@>=1.3.0 <2.0.0",
              "resolved": "https://registry.npmjs.org/once/-/once-1.3.3.tgz",
              "dependencies": {
                "wrappy": {
                  "version": "1.0.1",
                  "from": "wrappy@>=1.0.0 <2.0.0",
                  "resolved": "https://registry.npmjs.org/wrappy/-/wrappy-1.0.1.tgz"
                }
              }
            }
          }
        },
        "inherits": {
          "version": "2.0.1",
          "from": "inherits@*",
          "resolved": "https://registry.npmjs.org/inherits/-/inherits-2.0.1.tgz"
        },
        "mkdirp": {
          "version": "0.5.1",
          "from": "mkdirp@>=0.5.0 <0.6.0",
          "resolved": "https://registry.npmjs.org/mkdirp/-/mkdirp-0.5.1.tgz",
          "dependencies": {
            "minimist": {
              "version": "0.0.8",
              "from": "minimist@0.0.8",
              "resolved": "https://registry.npmjs.org/minimist/-/minimist-0.0.8.tgz"
            }
          }
        },
        "nopt": {
          "version": "3.0.6",
          "from": "nopt@>=3.0.1 <4.0.0",
          "resolved": "https://registry.npmjs.org/nopt/-/nopt-3.0.6.tgz",
          "dependencies": {
            "abbrev": {
              "version": "1.0.7",
              "from": "abbrev@>=1.0.0 <2.0.0",
              "resolved": "https://registry.npmjs.org/abbrev/-/abbrev-1.0.7.tgz"
            }
          }
        },
        "runforcover": {
          "version": "0.0.2",
          "from": "runforcover@>=0.0.2 <0.1.0",
          "resolved": "https://registry.npmjs.org/runforcover/-/runforcover-0.0.2.tgz",
          "dependencies": {
            "bunker": {
              "version": "0.1.2",
              "from": "bunker@>=0.1.0 <0.2.0",
              "resolved": "https://registry.npmjs.org/bunker/-/bunker-0.1.2.tgz",
              "dependencies": {
                "burrito": {
                  "version": "0.2.12",
                  "from": "burrito@>=0.2.5 <0.3.0",
                  "resolved": "https://registry.npmjs.org/burrito/-/burrito-0.2.12.tgz",
                  "dependencies": {
                    "traverse": {
                      "version": "0.5.2",
                      "from": "traverse@>=0.5.1 <0.6.0",
                      "resolved": "https://registry.npmjs.org/traverse/-/traverse-0.5.2.tgz"
                    },
                    "uglify-js": {
                      "version": "1.1.1",
                      "from": "uglify-js@>=1.1.1 <1.2.0",
                      "resolved": "https://registry.npmjs.org/uglify-js/-/uglify-js-1.1.1.tgz"
                    }
                  }
                }
              }
            }
          }
        },
        "slide": {
          "version": "1.1.6",
          "from": "slide@*",
          "resolved": "https://registry.npmjs.org/slide/-/slide-1.1.6.tgz"
        },
        "yamlish": {
          "version": "0.0.7",
          "from": "yamlish@*",
          "resolved": "https://registry.npmjs.org/yamlish/-/yamlish-0.0.7.tgz"
        }
      }
    },
    "through": {
      "version": "2.3.8",
      "from": "through@2.3.8",
      "resolved": "https://registry.npmjs.org/through/-/through-2.3.8.tgz"
    },
    "uuid": {
      "version": "1.4.1",
      "from": "uuid@1.4.1",
      "resolved": "https://registry.npmjs.org/uuid/-/uuid-1.4.1.tgz"
    },
    "ws": {
      "version": "1.0.1",
      "from": "ws@1.0.1",
      "resolved": "https://registry.npmjs.org/ws/-/ws-1.0.1.tgz",
      "dependencies": {
        "options": {
          "version": "0.0.6",
          "from": "options@>=0.0.5",
          "resolved": "https://registry.npmjs.org/options/-/options-0.0.6.tgz"
        },
        "ultron": {
          "version": "1.0.2",
          "from": "ultron@>=1.0.0 <1.1.0",
          "resolved": "https://registry.npmjs.org/ultron/-/ultron-1.0.2.tgz"
        }
      }
    }
  }
}<|MERGE_RESOLUTION|>--- conflicted
+++ resolved
@@ -1013,13 +1013,8 @@
         },
         "fxa-content-server-l10n": {
           "version": "0.0.0",
-<<<<<<< HEAD
-          "from": "git://github.com/mozilla/fxa-content-server-l10n.git#8be9f1620caac8c472b582d311e629027177899a",
-          "resolved": "git://github.com/mozilla/fxa-content-server-l10n.git#8be9f1620caac8c472b582d311e629027177899a"
-=======
           "from": "git://github.com/mozilla/fxa-content-server-l10n.git#3dc1d0ca4b0e841dabae3eb6c17a9954dcb04ee6",
           "resolved": "git://github.com/mozilla/fxa-content-server-l10n.git#3dc1d0ca4b0e841dabae3eb6c17a9954dcb04ee6"
->>>>>>> 149c8063
         },
         "grunt-nunjucks-2-html": {
           "version": "0.3.4",
