<<<<<<< HEAD
## 1.147.0

### Bug fixes

- build: npm audit fix (4839fcc5e)
- db: Reset `keysChangedAt` to NULL if we don't know its correct value. (89a8423d4)
=======
## 1.146.4

No changes.
>>>>>>> d4e6280b

## 1.146.3

No changes.

## 1.146.2

No changes.

## 1.146.1

No changes.

## 1.146.0

No changes.

## 1.145.5

No changes.

## 1.145.4

No changes.

## 1.145.3

No changes.

## 1.145.2

No changes.

## 1.145.1

No changes.

## 1.145.0

### Bug fixes

- subscriptions: bump account profileUpdatedAt when subscriptions are changed (8c21351b4)

### Refactorings

- db: rename productName to productId (5d709f96d)

### Other changes

- deps: remove newrelic step one (675c08924)

## 1.144.4

No changes.

## 1.144.3

No changes.

## 1.144.2

No changes.

## 1.144.1

No changes.

## 1.144.0

No changes.

## 1.143.4

No changes.

## 1.143.3

No changes.

## 1.143.2

No changes.

## 1.143.1

### New features

- recovery: Clear recovery keys when resetting account (f1f93cc19)

## 1.143.0

### Other changes

- support-panel: call out stored procedures with specific grants (4450eccc9)
- ci: Remove CI config from within packages subdir. (66990a8f4)

## 1.142.1

No changes.

## 1.142.0

### New features

- support-panel: support live user queries (79534bc49)
- routes: securityEvents GET and DELETE added with uid (90750377b)

### Bug fixes

- docs: remove extra code indents that messed up formatting (ae014390d)

## 1.141.8

No changes.

## 1.141.7

No changes.

## 1.141.6

No changes.

## 1.141.5

No changes.

## 1.141.4

No changes.

## 1.141.3

No changes.

## 1.141.2

### Other changes

- package: manually bump version strings to 1.141.1 (737265b25)

## 1.141.1

No changes.

## 1.141.0

### New features

- subscriptions: implement reactivation of cancelled subscriptions (e0391a658)
- script: script for reading security events from db (ea21cf4e9)

### Bug fixes

- tests: add remote db tests for subscription cancellation (1bd4b2607)
- scripts: expect semi-colons in db migration script (1d1c630c1)
- format: fixed up COTRIBUTING.md files (a0422c6ae)

### Other changes

- subs: remove `|| []` from call to db.fetchAccountSubscriptions (4f816d103)
- style: added prettier precommit hook (2820ac733)
- style: added prettier to fxa-auth-db-mysql (963cdd235)

## 1.140.3

No changes.

## 1.140.2

No changes.

## 1.140.1

No changes.

## 1.140.0

### New features

- clients: Add a route for listing all attached clients. (13f0e20ad)

## 1.139.2

No changes.

## 1.139.1

No changes.

## 1.139.0

No changes.

## 1.138.4

No changes.

## 1.138.3

No changes.

## 1.138.2

No changes.

## 1.138.1

No changes.

## 1.138.0

### New features

- subscriptions: support deferred cancellation of subscriptions (4ee71842d)

### Refactorings

- tests: switch from insist to chai for assertions (e93fdf9aa)

## 1.137.4

No changes.

## 1.137.3

No changes.

## 1.137.2

No changes.

## 1.137.1

No changes.

## 1.137.0

### Bug fixes

- url: base, homepage, bug url updated for all packages in package.json (cee3dc741)

## 1.136.6

No changes.

## 1.136.5

No changes.

## 1.136.4

No changes.

## 1.136.3

No changes.

## 1.136.2

No changes.

## 1.136.1

No changes.

## 1.136.0

No changes.

## 1.135.6

No changes.

## 1.135.5

No changes.

## 1.135.4

No changes.

## 1.135.3

No changes.

## 1.135.2

No changes.

## 1.135.1

No changes.

## 1.135.0

### New features

- accounts: add ability to associate subscriptions with an account (e9ffe4374)

### Bug fixes

- package: update grunt to fix nsp warning in fxa-auth-db-mysql (0591237c0)

### Other changes

- db: remove old scrypt-hash dependency from auth db (42816c67a)
- packages: remove old release tagging scripts and docs (6f168c244)

## 1.134.5

No changes.

## 1.134.4

No changes.

## 1.134.3

No changes.

## 1.134.2

No changes.

<a name="1.133.1"></a>

## [1.133.1](https://github.com/mozilla/fxa-auth-db-mysql/compare/v1.133.0...v1.133.1) (2019-03-19)

### Features

- **devices:** Add ability to associate a device record with a refesh token. ([1123e32](https://github.com/mozilla/fxa-auth-db-mysql/commit/1123e32))

<a name="1.133.0"></a>

# [1.133.0](https://github.com/mozilla/fxa-auth-db-mysql/compare/v1.132.0...v1.133.0) (2019-03-19)

### chore

- **devices:** Add explicit deletes to replace `ON DELETE CASCADE`. ([75aba96](https://github.com/mozilla/fxa-auth-db-mysql/commit/75aba96))
- **package:** update shrinkwrap ([f629704](https://github.com/mozilla/fxa-auth-db-mysql/commit/f629704))

<a name="1.132.0"></a>

# [1.132.0](https://github.com/mozilla/fxa-auth-db-mysql/compare/v1.130.0...v1.132.0) (2019-03-05)

### chore

- **deploy:** upgrade to node 10 ([f3bc954](https://github.com/mozilla/fxa-auth-db-mysql/commit/f3bc954))
- **deps:** update nyc ([db987c3](https://github.com/mozilla/fxa-auth-db-mysql/commit/db987c3))
- **routes:** Remove last vestiges of `sessionWithDevice` route. ([0e5115b](https://github.com/mozilla/fxa-auth-db-mysql/commit/0e5115b))

### Features

- **account:** Add `profileChangedAt` and `keysChangedAt` to the `accounts` table. ([02e944c](https://github.com/mozilla/fxa-auth-db-mysql/commit/02e944c))

### test

- **demo:** add some comments to pt-osc demo ([c85cc7a](https://github.com/mozilla/fxa-auth-db-mysql/commit/c85cc7a))
- **demo:** set up triggers like pt-osc and check ([ecb87b3](https://github.com/mozilla/fxa-auth-db-mysql/commit/ecb87b3))

<a name="1.130.0"></a>

# [1.130.0](https://github.com/mozilla/fxa-auth-db-mysql/compare/v1.129.0...v1.130.0) (2019-02-05)

### chore

- **ci:** run tests on node 10 ([5467e2f](https://github.com/mozilla/fxa-auth-db-mysql/commit/5467e2f))

### Refactor

- **crypto:** fall back to node's scrypt implementation ([932f2dd](https://github.com/mozilla/fxa-auth-db-mysql/commit/932f2dd))

<a name="1.129.0"></a>

# [1.129.0](https://github.com/mozilla/fxa-auth-db-mysql/compare/v1.128.1...v1.129.0) (2019-01-24)

### Bug Fixes

- **test:** add a test script to add account rows ([3aa09cd](https://github.com/mozilla/fxa-auth-db-mysql/commit/3aa09cd))

<a name="1.128.1"></a>

## [1.128.1](https://github.com/mozilla/fxa-auth-db-mysql/compare/v1.128.0...v1.128.1) (2019-01-09)

### chore

- **deps:** reshrink to get ramda deps ([260063b](https://github.com/mozilla/fxa-auth-db-mysql/commit/260063b))

<a name="1.128.0"></a>

# [1.128.0](https://github.com/mozilla/fxa-auth-db-mysql/compare/v1.127.0...v1.128.0) (2019-01-08)

### Bug Fixes

- **query:** remove `ROW_COUNT()` from remaining procedures ([4e8b058](https://github.com/mozilla/fxa-auth-db-mysql/commit/4e8b058))
- **query:** update set primary email query to not check if email is verified ([b9bc3c7](https://github.com/mozilla/fxa-auth-db-mysql/commit/b9bc3c7))

### Features

- **npm:** update shrink script ([96b3ce5](https://github.com/mozilla/fxa-auth-db-mysql/commit/96b3ce5))

<a name="1.127.0"></a>

# [1.127.0](https://github.com/mozilla/fxa-auth-db-mysql/compare/v1.126.0...v1.127.0) (2018-12-11)

### chore

- **scripts:** ignore newly failing stored procedures ([edf0bb4](https://github.com/mozilla/fxa-auth-db-mysql/commit/edf0bb4))

### Features

- **scripts:** check for FOREIGN KEY in migration lint script ([82170eb](https://github.com/mozilla/fxa-auth-db-mysql/commit/82170eb))
- **scripts:** check for missing expected encodings on procedure args ([daf2677](https://github.com/mozilla/fxa-auth-db-mysql/commit/daf2677))
- **scripts:** lint-ignore tables that already have foreign keys ([3aeca8e](https://github.com/mozilla/fxa-auth-db-mysql/commit/3aeca8e))

### Refactor

- **scripts:** harmonise row count stuff with rest of lint script ([6065fe8](https://github.com/mozilla/fxa-auth-db-mysql/commit/6065fe8))

<a name="1.126.0"></a>

# [1.126.0](https://github.com/mozilla/fxa-auth-db-mysql/compare/v1.125.0...v1.126.0) (2018-11-27)

### Bug Fixes

- **account:** don't use `LOWER(uid)` in account query ([d2cfe49](https://github.com/mozilla/fxa-auth-db-mysql/commit/d2cfe49))
- **account:** update accountRecord to specify charset for inEmail ([a45c8a0](https://github.com/mozilla/fxa-auth-db-mysql/commit/a45c8a0))
- **tests:** Don't put binary data into fake email addresses. ([5c83dec](https://github.com/mozilla/fxa-auth-db-mysql/commit/5c83dec))

<a name="1.125.0"></a>

# [1.125.0](https://github.com/mozilla/fxa-auth-db-mysql/compare/v1.124.1...v1.125.0) (2018-11-14)

### Bug Fixes

- **scripts:** stop the explain script tripping over git grep colours ([ff0ac5c](https://github.com/mozilla/fxa-auth-db-mysql/commit/ff0ac5c))

### chore

- **db:** use mariadb-friendly drop index syntax ([f01b520](https://github.com/mozilla/fxa-auth-db-mysql/commit/f01b520))
- **scripts:** lint-ignore consumeRecoveryCode_2 and setPrimaryEmail_3 ([5ddf863](https://github.com/mozilla/fxa-auth-db-mysql/commit/5ddf863))

### Features

- **scripts:** add ROW_COUNT() checks to the procedure-linting script ([0eb0142](https://github.com/mozilla/fxa-auth-db-mysql/commit/0eb0142))

<a name="1.124.1"></a>

## [1.124.1](https://github.com/mozilla/fxa-auth-db-mysql/compare/v1.124.0...v1.124.1) (2018-11-02)

### Bug Fixes

- **package:** update deps ([d44e10f](https://github.com/mozilla/fxa-auth-db-mysql/commit/d44e10f))

<a name="1.124.0"></a>

# [1.124.0](https://github.com/mozilla/fxa-auth-db-mysql/compare/v1.123.3...v1.124.0) (2018-10-30)

<a name="1.123.3"></a>

## [1.123.3](https://github.com/mozilla/fxa-auth-db-mysql/compare/v1.123.2...v1.123.3) (2018-10-30)

### Bug Fixes

- **accountRecord:** Rollback `accountRecord_4` due to unexplained performance issues. ([034b3b0](https://github.com/mozilla/fxa-auth-db-mysql/commit/034b3b0))
- **migration:** Fix typo in SP name in reverse migration for 91. ([5b08dba](https://github.com/mozilla/fxa-auth-db-mysql/commit/5b08dba))

<a name="1.123.2"></a>

## [1.123.2](https://github.com/mozilla/fxa-auth-db-mysql/compare/v1.123.1...v1.123.2) (2018-10-26)

### Bug Fixes

- **account:** rollback `profileChangedAt` migration ([4b4f7d4](https://github.com/mozilla/fxa-auth-db-mysql/commit/4b4f7d4))

<a name="1.123.1"></a>

## [1.123.1](https://github.com/mozilla/fxa-auth-db-mysql/compare/v1.122.1...v1.123.1) (2018-10-22)

<a name="1.123.0"></a>

# [1.123.0](https://github.com/mozilla/fxa-auth-db-mysql/compare/v1.121.0...v1.123.0) (2018-10-16)

### Bug Fixes

- **account:** delete recovery codes, recovery keys, security events on account delete ([a8d0467](https://github.com/mozilla/fxa-auth-db-mysql/commit/a8d0467))
- **mem:** ensure emailBounces are stored most-recent first ([ccf6c3c](https://github.com/mozilla/fxa-auth-db-mysql/commit/ccf6c3c))
- **performance:** Add index for scanning signinCodes by uid. ([905e716](https://github.com/mozilla/fxa-auth-db-mysql/commit/905e716))

### chore

- **deps:** Update deps to fix security warnings, remove nsp ([5581297](https://github.com/mozilla/fxa-auth-db-mysql/commit/5581297))

<a name="1.122.1"></a>

## [1.122.1](https://github.com/mozilla/fxa-auth-db-mysql/compare/v1.121.1...v1.122.1) (2018-10-22)

<a name="1.122.0"></a>

# [1.122.0](https://github.com/mozilla/fxa-auth-db-mysql/compare/v1.121.0...v1.122.0) (2018-10-02)

### Features

- **account:** add `profileChangedAt` property to account table ([24917b7](https://github.com/mozilla/fxa-auth-db-mysql/commit/24917b7))

<a name="1.121.1"></a>

## [1.121.1](https://github.com/mozilla/fxa-auth-db-mysql/compare/v1.121.0...v1.121.1) (2018-10-18)

### Bug Fixes

- **account:** update stored procedures to be more replication friendly ([3c1dd5a](https://github.com/mozilla/fxa-auth-db-mysql/commit/3c1dd5a))

<a name="1.121.0"></a>

# [1.121.0](https://github.com/mozilla/fxa-auth-db-mysql/compare/v1.120.0...v1.121.0) (2018-09-18)

### chore

- **scripts:** disable the explain script in production ([52447bb](https://github.com/mozilla/fxa-auth-db-mysql/commit/52447bb))
- **scripts:** tweak some old migrations to fix explain errors ([9e9457c](https://github.com/mozilla/fxa-auth-db-mysql/commit/9e9457c))

### Features

- **scripts:** add an ignore file for the explain script ([b90688c](https://github.com/mozilla/fxa-auth-db-mysql/commit/b90688c))
- **scripts:** add script to automate MySQL EXPLAIN checks ([31fff59](https://github.com/mozilla/fxa-auth-db-mysql/commit/31fff59))

<a name="1.120.0"></a>

# [1.120.0](https://github.com/mozilla/fxa-auth-db-mysql/compare/v1.118.1...v1.120.0) (2018-09-06)

### Bug Fixes

- **devices:** Reinstate device commands, with performance fixes. (#389) r=@vladikoff,@philboot ([a01e4aa](https://github.com/mozilla/fxa-auth-db-mysql/commit/a01e4aa)), closes [#384](https://github.com/mozilla/fxa-auth-db-mysql/issues/384) [#384](https://github.com/mozilla/fxa-auth-db-mysql/issues/384)
- **recovery:** hash recovery key ([fe12332](https://github.com/mozilla/fxa-auth-db-mysql/commit/fe12332))
- **scripts:** remove nonsense (but harmless) comparison of bool to -1 (#394) r=@vladikoff ([13ca415](https://github.com/mozilla/fxa-auth-db-mysql/commit/13ca415))

### chore

- **db:** ensure mem db behaves like mysql db ([8d5d55f](https://github.com/mozilla/fxa-auth-db-mysql/commit/8d5d55f))
- **docs:** update mysql docs (#391) r=@rfk ([64634d4](https://github.com/mozilla/fxa-auth-db-mysql/commit/64634d4))

<a name="1.119.1"></a>

## [1.119.1](https://github.com/mozilla/fxa-auth-db-mysql/compare/v1.118.1...v1.119.1) (2018-08-23)

### Bug Fixes

- **devices:** Reinstate device commands, with performance fixes. (#389) r=@vladikoff,@philboot ([a01e4aa](https://github.com/mozilla/fxa-auth-db-mysql/commit/a01e4aa)), closes [#384](https://github.com/mozilla/fxa-auth-db-mysql/issues/384) [#384](https://github.com/mozilla/fxa-auth-db-mysql/issues/384)

### chore

- **db:** ensure mem db behaves like mysql db ([8d5d55f](https://github.com/mozilla/fxa-auth-db-mysql/commit/8d5d55f))

<a name="1.119.0"></a>

# [1.119.0](https://github.com/mozilla/fxa-auth-db-mysql/compare/v1.118.1...v1.119.0) (2018-08-21)

### chore

- **db:** ensure mem db behaves like mysql db ([8d5d55f](https://github.com/mozilla/fxa-auth-db-mysql/commit/8d5d55f))

<a name="1.118.1"></a>

## [1.118.1](https://github.com/mozilla/fxa-auth-db-mysql/compare/v1.118.0...v1.118.1) (2018-08-18)

### chore

- **db:** stop calling the upsertAvailableCommands procedure ([06554f5](https://github.com/mozilla/fxa-auth-db-mysql/commit/06554f5))

<a name="1.118.0"></a>

# [1.118.0](https://github.com/mozilla/fxa-auth-db-mysql/compare/v1.117.0...v1.118.0) (2018-08-14)

### Bug Fixes

- **restify:** set keepAliveTimeout correctly on api.server object (#381) ([afc376c](https://github.com/mozilla/fxa-auth-db-mysql/commit/afc376c))
- **restify:** set server.keepAliveTimeout to 120s, similar to in node6 (#380) ([5ece670](https://github.com/mozilla/fxa-auth-db-mysql/commit/5ece670))

<a name="1.117.0"></a>

# [1.117.0](https://github.com/mozilla/fxa-auth-db-mysql/compare/v1.116.0...v1.117.0) (2018-07-24)

### Bug Fixes

- **tests:** move local utils tests so they get run by npm t (#377) r=@vladikoff ([677d02b](https://github.com/mozilla/fxa-auth-db-mysql/commit/677d02b))

### Features

- **ci:** update to circle 2 (#375) r=@vbudhram ([5d7b35b](https://github.com/mozilla/fxa-auth-db-mysql/commit/5d7b35b))
- **recovery:** update account recovery GET/DEL to not accept recoveryKeyId (#374), r=@rfk ([29b9b4b](https://github.com/mozilla/fxa-auth-db-mysql/commit/29b9b4b))

<a name="1.116.0"></a>

# [1.116.0](https://github.com/mozilla/fxa-auth-db-mysql/compare/v1.115.0...v1.116.0) (2018-07-11)

### chore

- **package:** update shrinkwrap ([98755f7](https://github.com/mozilla/fxa-auth-db-mysql/commit/98755f7))
- **release:** Merge mozilla/train-115 into master r=@shane-tomlinson ([b5c0f0e](https://github.com/mozilla/fxa-auth-db-mysql/commit/b5c0f0e))

### Features

- **scripts:** add boilerplate to detect missing migrations ([7ef4c66](https://github.com/mozilla/fxa-auth-db-mysql/commit/7ef4c66))

### Refactor

- **recovery:** Use base32 for recovery code generation (#372), r=@vbudhram ([77a6fdd](https://github.com/mozilla/fxa-auth-db-mysql/commit/77a6fdd))

<a name="1.115.0"></a>

# [1.115.0](https://github.com/mozilla/fxa-auth-db-mysql/compare/v1.114.1...v1.115.0) (2018-06-27)

<a name="1.114.1"></a>

## [1.114.1](https://github.com/mozilla/fxa-auth-db-mysql/compare/v1.114.0...v1.114.1) (2018-06-13)

### Bug Fixes

- **docker:** base image node:8-alpine and upgrade to npm6 ([c66d3f0](https://github.com/mozilla/fxa-auth-db-mysql/commit/c66d3f0))

<a name="1.114.0"></a>

# [1.114.0](https://github.com/mozilla/fxa-auth-db-mysql/compare/v1.113.1...v1.114.0) (2018-06-13)

### Features

- **devices:** Allow devices to register "available commands". (#354); r=philbooth,eoger ([10bb799](https://github.com/mozilla/fxa-auth-db-mysql/commit/10bb799))

<a name="1.113.1"></a>

## [1.113.1](https://github.com/mozilla/fxa-auth-db-mysql/compare/v1.113.0...v1.113.1) (2018-05-30)

### Reverts

- **devices:** Revert "available commands" for train-113. (#360); r=jrgm ([cbe7981](https://github.com/mozilla/fxa-auth-db-mysql/commit/cbe7981))

<a name="1.113.0"></a>

# [1.113.0](https://github.com/mozilla/fxa-auth-db-mysql/compare/v1.112.0...v1.113.0) (2018-05-30)

### chore

- **ci:** Remove coveralls from travis config. (#355) ([c94fe0b](https://github.com/mozilla/fxa-auth-db-mysql/commit/c94fe0b))

### Features

- **devices:** Allow devices to register "available commands". (#354); r=philbooth,eoger ([69816f6](https://github.com/mozilla/fxa-auth-db-mysql/commit/69816f6))
- **recovery:** Add initial account recovery support (#357), r=@rfk, @philbooth ([f6716ad](https://github.com/mozilla/fxa-auth-db-mysql/commit/f6716ad))

<a name="1.112.0"></a>

# [1.112.0](https://github.com/mozilla/fxa-auth-db-mysql/compare/v1.111.0...v1.112.0) (2018-05-16)

### Bug Fixes

- **deps:** update to restify 7.1 and mysql 2.15 (#351), r=@rfk ([4415850](https://github.com/mozilla/fxa-auth-db-mysql/commit/4415850))
- **restify:** set a sane max param length value for restify ([d84c827](https://github.com/mozilla/fxa-auth-db-mysql/commit/d84c827))
- **restify:** update param size ([bb78be2](https://github.com/mozilla/fxa-auth-db-mysql/commit/bb78be2))

### Features

- **changelog:** Add an "acknowledgements" section to some changelog entries. (#350) ([5a27b0a](https://github.com/mozilla/fxa-auth-db-mysql/commit/5a27b0a))

<a name="1.111.0"></a>

# [1.111.0](https://github.com/mozilla/fxa-auth-db-mysql/compare/v1.110.0...v1.111.0) (2018-05-02)

### Bug Fixes

- **npm:** update shrinkwrap to npm 5.8 (#344) r=@jrgm ([a841d06](https://github.com/mozilla/fxa-auth-db-mysql/commit/a841d06))
- **tests:** increase timeout on recovery code tests (#339), r=@jrgm ([f202197](https://github.com/mozilla/fxa-auth-db-mysql/commit/f202197))

### Features

- **node:** update to node 8 (#341) r=@jrgm ([8bcc7dd](https://github.com/mozilla/fxa-auth-db-mysql/commit/8bcc7dd))

### Refactor

- **db:** Fixes #340 Remove column createdAt on recoveryCode table (#342), r=@vbudhram ([1b59224](https://github.com/mozilla/fxa-auth-db-mysql/commit/1b59224)), closes [#340](https://github.com/mozilla/fxa-auth-db-mysql/issues/340) [(#342](https://github.com/(/issues/342)

<a name="1.110.0"></a>

# [1.110.0](https://github.com/mozilla/fxa-auth-db-mysql/compare/v1.109.0...v1.110.0) (2018-04-18)

### Bug Fixes

- **codes:** remove current recovery codes before applying migration (#337), r=@rfk ([23cbc61](https://github.com/mozilla/fxa-auth-db-mysql/commit/23cbc61))
- **codes:** update recovery code requirements (#333), r=@philbooth ([2ca7d9f](https://github.com/mozilla/fxa-auth-db-mysql/commit/2ca7d9f))
- **devices:** Rename pushbox capability to messages and add messages.sendtab capability (#335) ([5a1535a](https://github.com/mozilla/fxa-auth-db-mysql/commit/5a1535a))

<a name="1.109.0"></a>

# [1.109.0](https://github.com/mozilla/fxa-auth-db-mysql/compare/v1.107.1...v1.109.0) (2018-04-04)

### Bug Fixes

- **codes:** drop all codes when one is consumed (#326) r=@rfk ([f6ab498](https://github.com/mozilla/fxa-auth-db-mysql/commit/f6ab498))
- **node:** Use Node.js v6.14.0 (#332) ([1400a26](https://github.com/mozilla/fxa-auth-db-mysql/commit/1400a26))
- **unblock:** update consume unblock code (#330) r=@vladikoff ([9bdb47b](https://github.com/mozilla/fxa-auth-db-mysql/commit/9bdb47b))
- **verify:** update verifyWithMethod to update a session verification status (#329), r=@philb ([9c433ba](https://github.com/mozilla/fxa-auth-db-mysql/commit/9c433ba))

### Features

- **mysql:** Add config option for REQUIRED_SQL_MODES. (#334) r=@philbooth,@vladikoff ([a229ddc](https://github.com/mozilla/fxa-auth-db-mysql/commit/a229ddc))
- **mysql:** STRICT_ALL_TABLES and NO_ENGINE_SUBSTITUTION required in sql (#327) r=@vladikoff ([c226b07](https://github.com/mozilla/fxa-auth-db-mysql/commit/c226b07))

### Acknowledgements

Thanks to Yusuf Yazir <y.yazir@rocketmail.com> for suggesting a security improvement
in the handling of unblock codes ([Bug 1368827](https://bugzilla.mozilla.org/show_bug.cgi?id=1368827)).

<a name="1.108.0"></a>

# [1.108.0](https://github.com/mozilla/fxa-auth-db-mysql/compare/v1.107.0...v1.108.0) (2018-03-20)

### Bug Fixes

- **buffers:** convert remaining Buffer to Buffer.from r=@vladikoff ([5092779](https://github.com/mozilla/fxa-auth-db-mysql/commit/5092779)), closes [#316](https://github.com/mozilla/fxa-auth-db-mysql/issues/316)
- **db:** remove database configuration option, hardcode 'fxa'  (#314) r=@vladikoff ([c2e21dd](https://github.com/mozilla/fxa-auth-db-mysql/commit/c2e21dd)), closes [#290](https://github.com/mozilla/fxa-auth-db-mysql/issues/290)
- **email:** Use email buffer for DEL ‘/email/:email’ route (#315), r=@vladikoff, @vbudhram ([cc6e08b](https://github.com/mozilla/fxa-auth-db-mysql/commit/cc6e08b))
- **test:** correct promises error handling (#325) r=@eoger ([7effcb3](https://github.com/mozilla/fxa-auth-db-mysql/commit/7effcb3))

### chore

- **api:** remove bufferization from db layer ([818edcf](https://github.com/mozilla/fxa-auth-db-mysql/commit/818edcf))

### Features

- **devices:** Devices capabilities (#320) r=@philbooth ([4808a1c](https://github.com/mozilla/fxa-auth-db-mysql/commit/4808a1c))
- **node:** update to node v6.13.1 r=@jbuck ([7727d88](https://github.com/mozilla/fxa-auth-db-mysql/commit/7727d88))
- **totp:** initial recovery codes (#319), r=@philbooth ([995d52b](https://github.com/mozilla/fxa-auth-db-mysql/commit/995d52b))

<a name="1.108.0"></a>

# [1.108.0](https://github.com/mozilla/fxa-auth-db-mysql/compare/v1.107.0...v1.108.0) (2018-03-20)

### Bug Fixes

- **buffers:** convert remaining Buffer to Buffer.from r=@vladikoff ([5092779](https://github.com/mozilla/fxa-auth-db-mysql/commit/5092779)), closes [#316](https://github.com/mozilla/fxa-auth-db-mysql/issues/316)
- **db:** remove database configuration option, hardcode 'fxa'  (#314) r=@vladikoff ([c2e21dd](https://github.com/mozilla/fxa-auth-db-mysql/commit/c2e21dd)), closes [#290](https://github.com/mozilla/fxa-auth-db-mysql/issues/290)
- **email:** Use email buffer for DEL ‘/email/:email’ route (#315), r=@vladikoff, @vbudhram ([cc6e08b](https://github.com/mozilla/fxa-auth-db-mysql/commit/cc6e08b))
- **test:** correct promises error handling (#325) r=@eoger ([7effcb3](https://github.com/mozilla/fxa-auth-db-mysql/commit/7effcb3))

### chore

- **api:** remove bufferization from db layer ([818edcf](https://github.com/mozilla/fxa-auth-db-mysql/commit/818edcf))

### Features

- **devices:** Devices capabilities (#320) r=@philbooth ([4808a1c](https://github.com/mozilla/fxa-auth-db-mysql/commit/4808a1c))
- **node:** update to node v6.13.1 r=@jbuck ([7727d88](https://github.com/mozilla/fxa-auth-db-mysql/commit/7727d88))
- **totp:** initial recovery codes (#319), r=@philbooth ([995d52b](https://github.com/mozilla/fxa-auth-db-mysql/commit/995d52b))

<a name="1.107.1"></a>

# [1.107.1](https://github.com/mozilla/fxa-auth-db-mysql/compare/v1.107.0...v1.107.1) (2018-03-21)

### Bug Fixes

- **emails:** Make all request paths containing an email use hex encoding. (#1); r=philbooth ([6059aca](https://github.com/mozilla/fxa-auth-db-mysql/commit/6059aca))

<a name="1.107.0"></a>

# [1.107.0](https://github.com/mozilla/fxa-auth-db-mysql/compare/v1.106.0...v1.107.0) (2018-03-07)

### chore

- **tests:** cleanup `sessionToken` endpoints and docs, r=@philbooth, @rfk ([da2e9ef](https://github.com/mozilla/fxa-auth-db-mysql/commit/da2e9ef))

### Features

- **totp:** Add initial totp session verification logic (#309), r=@philbooth ([ee19e1b](https://github.com/mozilla/fxa-auth-db-mysql/commit/ee19e1b))
- **totp:** vlad updates for totp (#313) r=@vladikoff ([f6d603c](https://github.com/mozilla/fxa-auth-db-mysql/commit/f6d603c))

<a name="1.106.0"></a>

# [1.106.0](https://github.com/mozilla/fxa-auth-db-mysql/compare/v1.105.0...v1.106.0) (2018-02-21)

### Bug Fixes

- **token:** Fix mem verifyTokenCode (#303), r=@rfk, @philbooth ([6a4fb67](https://github.com/mozilla/fxa-auth-db-mysql/commit/6a4fb67)), closes [(#303](https://github.com/(/issues/303)

### chore

- **deps:** update deps, fix nsp (#308) r=@philbooth ([0d874f9](https://github.com/mozilla/fxa-auth-db-mysql/commit/0d874f9)), closes [(#308](https://github.com/(/issues/308)

### Features

- **sessions:** Add support for reauth on an existing session. (#305); r=philbooth ([fdff3e9](https://github.com/mozilla/fxa-auth-db-mysql/commit/fdff3e9))
- **totp:** Add totp management api (#299), r=@philbooth ([9b8efcb](https://github.com/mozilla/fxa-auth-db-mysql/commit/9b8efcb))

<a name="1.105.0"></a>

# [1.105.0](https://github.com/mozilla/fxa-auth-db-mysql/compare/v1.104.0...v1.105.0) (2018-02-06)

### Features

- **tests:** make tests more independent (#293), r=@philbooth, @rfk ([c7d3638](https://github.com/mozilla/fxa-auth-db-mysql/commit/c7d3638))

<a name="1.104.0"></a>

# [1.104.0](https://github.com/mozilla/fxa-auth-db-mysql/compare/v1.103.0...v1.104.0) (2018-01-23)

### Bug Fixes

- **pruning:** Avoid accidental full-table scans when pruning session tokens. (#295); r=philboo ([5c6622c](https://github.com/mozilla/fxa-auth-db-mysql/commit/5c6622c))
- **scripts:** add SET NAMES to reverse migration boilerplate (#296), r=@vbudhram ([0790b89](https://github.com/mozilla/fxa-auth-db-mysql/commit/0790b89))

### Features

- **devices:** return session token id from deleteDevice ([a2dd244](https://github.com/mozilla/fxa-auth-db-mysql/commit/a2dd244))

<a name="1.103.0"></a>

# [1.103.0](https://github.com/mozilla/fxa-auth-db-mysql/compare/v1.101.0...v1.103.0) (2018-01-09)

### Bug Fixes

- **node:** use node 6.12.3 (#291) r=@vladikoff ([6080c0c](https://github.com/mozilla/fxa-auth-db-mysql/commit/6080c0c))

### Features

- **logs:** add Sentry for errors (#292) r=@vbudhram ([6348a95](https://github.com/mozilla/fxa-auth-db-mysql/commit/6348a95)), closes [#288](https://github.com/mozilla/fxa-auth-db-mysql/issues/288)

<a name="1.101.0"></a>

# [1.101.0](https://github.com/mozilla/fxa-auth-db-mysql/compare/v1.100.0...v1.101.0) (2017-11-29)

### Features

- **codes:** add support for verifying token short code (#287) r=@vladikoff,@rfk ([ac0b814](https://github.com/mozilla/fxa-auth-db-mysql/commit/ac0b814))

### Refactor

- **dbserver:** clean up the db server package (#289) r=@rfk ([c3d8e6e](https://github.com/mozilla/fxa-auth-db-mysql/commit/c3d8e6e))

<a name="1.100.0"></a>

# [1.100.0](https://github.com/mozilla/fxa-auth-db-mysql/compare/v1.98.0...v1.100.0) (2017-11-15)

### Bug Fixes

- **newrelic:** futureproofing comment and up to newrelic@2.3.2 with npm run shrink (#285) r=@vl ([bfc1963](https://github.com/mozilla/fxa-auth-db-mysql/commit/bfc1963))
- **newrelic:** newrelic native requires make, python, gyp, c++; update node 6.12.0 (#286) r=@vl ([4b7e696](https://github.com/mozilla/fxa-auth-db-mysql/commit/4b7e696))
- **travis:** run tests with 6 and current stable (failure not allowed anymore) ([c4e0e98](https://github.com/mozilla/fxa-auth-db-mysql/commit/c4e0e98))

<a name="1.98.0"></a>

# [1.98.0](https://github.com/mozilla/fxa-auth-db-mysql/compare/v1.97.0...v1.98.0) (2017-10-26)

### chore

- **docker:** Update to node v6.11.5 for security fix ([7cc3251](https://github.com/mozilla/fxa-auth-db-mysql/commit/7cc3251))

<a name="1.97.0"></a>

# [1.97.0](https://github.com/mozilla/fxa-auth-db-mysql/compare/v1.96.1...v1.97.0) (2017-10-04)

### Features

- **db:** prune session tokens (again) ([67bd8fb](https://github.com/mozilla/fxa-auth-db-mysql/commit/67bd8fb))

<a name="1.96.1"></a>

## [1.96.1](https://github.com/mozilla/fxa-auth-db-mysql/compare/v1.96.0...v1.96.1) (2017-09-20)

### Bug Fixes

- **db:** call latest version of the prune stored procedure (#281) r=vladikoff ([2c34f2e](https://github.com/mozilla/fxa-auth-db-mysql/commit/2c34f2e))

<a name="1.96.0"></a>

# [1.96.0](https://github.com/mozilla/fxa-auth-db-mysql/compare/v1.95.1...v1.96.0) (2017-09-19)

### Bug Fixes

- **tokens:** revert session-token pruning ([ecde71b](https://github.com/mozilla/fxa-auth-db-mysql/commit/ecde71b))

<a name="1.95.1"></a>

## [1.95.1](https://github.com/mozilla/fxa-auth-db-mysql/compare/v1.95.0...v1.95.1) (2017-09-12)

### Bug Fixes

- **mysql:** update all device procedures to use utf8mb4 (#276) r=jbuck,rfk ([7d22ad8](https://github.com/mozilla/fxa-auth-db-mysql/commit/7d22ad8))
- **tokens:** prune old session tokens that have no device record ([8fad575](https://github.com/mozilla/fxa-auth-db-mysql/commit/8fad575))

<a name="1.95.0"></a>

# [1.95.0](https://github.com/mozilla/fxa-auth-db-mysql/compare/v1.94.1...v1.95.0) (2017-09-06)

### chore

- **docs:** update node version in docs to 6 ([63fbdf2](https://github.com/mozilla/fxa-auth-db-mysql/commit/63fbdf2))

### Features

- **schema:** add a pushEndpointExpired column to devices ([d8e93c4](https://github.com/mozilla/fxa-auth-db-mysql/commit/d8e93c4))

<a name="1.94.1"></a>

## [1.94.1](https://github.com/mozilla/fxa-auth-db-mysql/compare/v1.94.0...v1.94.1) (2017-08-23)

### Features

- **db:** add utf8mb4 support (#267) r=rfk ([549d39f](https://github.com/mozilla/fxa-auth-db-mysql/commit/549d39f))

<a name="1.94.0"></a>

# [1.94.0](https://github.com/mozilla/fxa-auth-db-mysql/compare/v1.93.0...v1.94.0) (2017-08-21)

### chore

- **ci:** remove node4 test targets from travis-ci (#270) r=vladikoff ([9523d02](https://github.com/mozilla/fxa-auth-db-mysql/commit/9523d02))
- **email:** Remove emailRecord depreciation (#269), r=@philbooth ([0a7c2c6](https://github.com/mozilla/fxa-auth-db-mysql/commit/0a7c2c6))

### Features

- **schema:** add a uaFormFactor column to sessionTokens (#271) r=vladikoff ([774b6c1](https://github.com/mozilla/fxa-auth-db-mysql/commit/774b6c1))

<a name="1.93.0"></a>

# [1.93.0](https://github.com/mozilla/fxa-auth-db-mysql/compare/v1.92.0...v1.93.0) (2017-08-09)

### Features

- **docker:** update to node 6 (#266) r=jbuck ([7b13cea](https://github.com/mozilla/fxa-auth-db-mysql/commit/7b13cea))

<a name="1.92.0"></a>

# [1.92.0](https://github.com/mozilla/fxa-auth-db-mysql/compare/v1.91.2...v1.92.0) (2017-07-26)

### chore

- **scripts:** add a script to generate migration boilerplate (#261) r=vladikoff ([45949c5](https://github.com/mozilla/fxa-auth-db-mysql/commit/45949c5))
- **tests:** don't make eslint a prerequisite for the tests (#258), r=@vbudhram ([ddae438](https://github.com/mozilla/fxa-auth-db-mysql/commit/ddae438))

<a name="1.91.2"></a>

## [1.91.2](https://github.com/mozilla/fxa-auth-db-mysql/compare/v1.91.1...v1.91.2) (2017-07-17)

### Features

- **schema:** drop the uaFormFactor column from sessionTokens (#262), r=@vbudhram ([f23098a](https://github.com/mozilla/fxa-auth-db-mysql/commit/f23098a))

<a name="1.91.1"></a>

## [1.91.1](https://github.com/mozilla/fxa-auth-db-mysql/compare/v1.91.0...v1.91.1) (2017-07-12)

### Bug Fixes

- **nodejs:** upgrade to 4.8.4 for security fixes ([450e931](https://github.com/mozilla/fxa-auth-db-mysql/commit/450e931))

<a name="1.91.0"></a>

# [1.91.0](https://github.com/mozilla/fxa-auth-db-mysql/compare/v1.90.0...v1.91.0) (2017-07-12)

### Features

- **email:** Add change email (#254), r=@philbooth ([7253d09](https://github.com/mozilla/fxa-auth-db-mysql/commit/7253d09))
- **email:** correctly return `createdAt` when using accountRecord (#256), r=@philbooth ([70a1a39](https://github.com/mozilla/fxa-auth-db-mysql/commit/70a1a39))
- **schema:** add a uaFormFactor column to sessionTokens ([e99bc19](https://github.com/mozilla/fxa-auth-db-mysql/commit/e99bc19))

<a name="1.90.0"></a>

# [1.90.0](https://github.com/mozilla/fxa-auth-db-mysql/compare/v1.89.1...v1.90.0) (2017-06-28)

### chore

- **eslint:** update to latest eslint (#252) r=vbudhram ([1157bb2](https://github.com/mozilla/fxa-auth-db-mysql/commit/1157bb2))
- **train:** uplift train 89 (#253), r=@philbooth ([06944e8](https://github.com/mozilla/fxa-auth-db-mysql/commit/06944e8))

### Features

- **db:** store flowIds with signinCodes ([3fac7d7](https://github.com/mozilla/fxa-auth-db-mysql/commit/3fac7d7))
- **email:** Update procedures to use email table (#245), r=@philbooth, @rfk ([b896063](https://github.com/mozilla/fxa-auth-db-mysql/commit/b896063))
- **tokens:** Add ability to reset accounts tokens (#249), r=@philbooth ([92199bc](https://github.com/mozilla/fxa-auth-db-mysql/commit/92199bc))

<a name="1.89.3"></a>

## [1.89.3](https://github.com/mozilla/fxa-auth-db-mysql/compare/v1.89.2...v1.89.3) (2017-06-21)

### Features

- **email:** Don't use subquery on email verify update (#251), r=@jbuck ([102dea4](https://github.com/mozilla/fxa-auth-db-mysql/commit/102dea4))

<a name="1.89.2"></a>

## [1.89.2](https://github.com/mozilla/fxa-auth-db-mysql/compare/v1.89.1...v1.89.2) (2017-06-21)

### Features

- **email:** Remove temporary table from `accountEmails` query (#250), r=@rfk, @jbuck ([e9d0335](https://github.com/mozilla/fxa-auth-db-mysql/commit/e9d0335))

<a name="1.89.1"></a>

## [1.89.1](https://github.com/mozilla/fxa-auth-db-mysql/compare/v1.89.0...v1.89.1) (2017-06-14)

### Features

- **email:** Add email table migration script (#247), r=@rfk, @jbuck ([9ef8cbf](https://github.com/mozilla/fxa-auth-db-mysql/commit/9ef8cbf))

<a name="1.89.0"></a>

# [1.89.0](https://github.com/mozilla/fxa-auth-db-mysql/compare/v1.87.0...v1.89.0) (2017-06-13)

### Features

- **db:** enable signinCode expiry ([2b53553](https://github.com/mozilla/fxa-auth-db-mysql/commit/2b53553))
- **email:** Keep account email and emails table in sync (#241), r=@rfk, @philbooth ([78d5559](https://github.com/mozilla/fxa-auth-db-mysql/commit/78d5559))

### Refactor

- **test:** refactor our tests to use Mocha instead of TAP ([0441ea9](https://github.com/mozilla/fxa-auth-db-mysql/commit/0441ea9))

<a name="1.87.0"></a>

# [1.87.0](https://github.com/mozilla/fxa-auth-db-mysql/compare/v1.85.0...v1.87.0) (2017-05-17)

### Bug Fixes

- **docs:** update authors and node.js version in README ([5610b92](https://github.com/mozilla/fxa-auth-db-mysql/commit/5610b92))
- **email:** Use correct delete account procedure (#231) ([4a16bf3](https://github.com/mozilla/fxa-auth-db-mysql/commit/4a16bf3))

### chore

- **docker:** Use official node image & update to Node.js v4.8.2 (#225) r=vladikoff ([2298e38](https://github.com/mozilla/fxa-auth-db-mysql/commit/2298e38))

### Features

- **docker:** add custom feature branch (#237) r=jrgm ([d21a8df](https://github.com/mozilla/fxa-auth-db-mysql/commit/d21a8df))
- **email:** Add get email endpoint (#227), r=@vladikoff, @rfk ([8f5653c](https://github.com/mozilla/fxa-auth-db-mysql/commit/8f5653c))
- **signinCodes:** migration and endpoints for signinCodes table (#235), r=@vbudhram ([b740793](https://github.com/mozilla/fxa-auth-db-mysql/commit/b740793))
- **tokens:** prune tokens older than 3 months (#224) r=vladikoff ([fdc19c1](https://github.com/mozilla/fxa-auth-db-mysql/commit/fdc19c1)), closes [#219](https://github.com/mozilla/fxa-auth-db-mysql/issues/219)

<a name="1.86.0"></a>

# [1.86.0](https://github.com/mozilla/fxa-auth-db-mysql/compare/v1.85.0...v1.86.0) (2017-05-01)

### Bug Fixes

- **docs:** update authors and node.js version in README ([6d89d30](https://github.com/mozilla/fxa-auth-db-mysql/commit/6d89d30))

### chore

- **docker:** Use official node image & update to Node.js v4.8.2 (#225) r=vladikoff ([2298e38](https://github.com/mozilla/fxa-auth-db-mysql/commit/2298e38))

### Features

- **email:** Add get email endpoint (#227), r=@vladikoff, @rfk ([8f5653c](https://github.com/mozilla/fxa-auth-db-mysql/commit/8f5653c))
- **tokens:** prune tokens older than 3 months (#224) r=vladikoff ([fdc19c1](https://github.com/mozilla/fxa-auth-db-mysql/commit/fdc19c1)), closes [#219](https://github.com/mozilla/fxa-auth-db-mysql/issues/219)

<a name="1.85.0"></a>

# [1.85.0](https://github.com/mozilla/fxa-auth-db-mysql/compare/v0.83.0...v1.85.0) (2017-04-18)

### Bug Fixes

- **install:** add formatter to main package.json (#222) ([f4cb995](https://github.com/mozilla/fxa-auth-db-mysql/commit/f4cb995))
- **security:** escape json output (#220) r=vladikoff ([13b9f70](https://github.com/mozilla/fxa-auth-db-mysql/commit/13b9f70))

### chore

- **dependencies:** update all our production dependencies (#217) r=vladikoff ([e008849](https://github.com/mozilla/fxa-auth-db-mysql/commit/e008849))

<a name="0.83.0"></a>

# [0.83.0](https://github.com/mozilla/fxa-auth-db-mysql/compare/v0.82.0...v0.83.0) (2017-03-21)

### Bug Fixes

- **config:** Add environment variable for ipHmacKey ([65f6d78](https://github.com/mozilla/fxa-auth-db-mysql/commit/65f6d78))
- **emailBounces:** receive the email parameter in the url as hex ([e1c078b](https://github.com/mozilla/fxa-auth-db-mysql/commit/e1c078b))
- **security-events:** Correctly handle tokenless security events in mem backend (#215) r=vladikoff,sea ([0f816cb](https://github.com/mozilla/fxa-auth-db-mysql/commit/0f816cb))

### Features

- **email:** Add support for adding additional emails (#211), r=@seanmonstar, @rfk ([1c436c9](https://github.com/mozilla/fxa-auth-db-mysql/commit/1c436c9))

<a name="0.82.0"></a>

# [0.82.0](https://github.com/mozilla/fxa-auth-db-mysql/compare/v0.81.0...v0.82.0) (2017-03-06)

### Features

- **docker:** add docker via Circle CI (#212) r=jbuck,seanmonstar ([8f913be](https://github.com/mozilla/fxa-auth-db-mysql/commit/8f913be)), closes [#208](https://github.com/mozilla/fxa-auth-db-mysql/issues/208)
- **sessions:** update the sessions query to include device information (#203) r=vbudhram ([70dcc5b](https://github.com/mozilla/fxa-auth-db-mysql/commit/70dcc5b))

<a name="0.81.0"></a>

# [0.81.0](https://github.com/mozilla/fxa-auth-db-mysql/compare/v0.76.0...v0.81.0) (2017-02-23)

### Bug Fixes

- **email:** Return `createdAt` when calling db.emailRecord (#209), r=@rfk ([1a226cc](https://github.com/mozilla/fxa-auth-db-mysql/commit/1a226cc))
- **reminders:** adjust mysql procedures (#200) r=rfk ([4b6a92d](https://github.com/mozilla/fxa-auth-db-mysql/commit/4b6a92d))
- **style:** replace tab char with a space (#207) r=rfk ([44470ad](https://github.com/mozilla/fxa-auth-db-mysql/commit/44470ad))

### Features

- **db:** add emailBounces table ([4fe29fa](https://github.com/mozilla/fxa-auth-db-mysql/commit/4fe29fa))
- **tokens:** add prune token maxAge and update pruning (#206); r=rfk ([699c352](https://github.com/mozilla/fxa-auth-db-mysql/commit/699c352))
- **tokens:** get the device associated with a tokenVerificationId (#204) r=vladikoff ([7f45075](https://github.com/mozilla/fxa-auth-db-mysql/commit/7f45075))

<a name="0.76.0"></a>

# [0.76.0](https://github.com/mozilla/fxa-auth-db-mysql/compare/v0.75.0...v0.76.0) (2016-12-13)

### Bug Fixes

- **schema:** Complete final phase of several previous migrations ([7eddbc9](https://github.com/mozilla/fxa-auth-db-mysql/commit/7eddbc9))

### chore

- **deps:** add new shrinkwrap command (#193) ([b33c750](https://github.com/mozilla/fxa-auth-db-mysql/commit/b33c750)), closes [#189](https://github.com/mozilla/fxa-auth-db-mysql/issues/189)

<a name="0.75.0"></a>

# [0.75.0](https://github.com/mozilla/fxa-auth-db-mysql/compare/v0.74.0...v0.75.0) (2016-11-30)

### Bug Fixes

- **bufferize:** Only bufferize params we explicitly want as buffers. (#182); r=philbooth ([a461769](https://github.com/mozilla/fxa-auth-db-mysql/commit/a461769))
- **bufferize:** Only bufferize params we explicitly want as buffers. (#187) r=vladikoff ([aad12bb](https://github.com/mozilla/fxa-auth-db-mysql/commit/aad12bb))

### Reverts

- **bufferize:** revert the extra bufferize logic ([e913a66](https://github.com/mozilla/fxa-auth-db-mysql/commit/e913a66))

<a name="0.74.0"></a>

# [0.74.0](https://github.com/mozilla/fxa-auth-db-mysql/compare/v0.72.0...v0.74.0) (2016-11-15)

### chore

- **lint:** Include ./bin/\*.js in eslint coverage ([6c8eeba](https://github.com/mozilla/fxa-auth-db-mysql/commit/6c8eeba))
- **securityEvents:** Stop writing to the `securityEvents.tokenId` column. ([1e3763d](https://github.com/mozilla/fxa-auth-db-mysql/commit/1e3763d))

### Features

- **eventLog:** Remove the unused "eventLog" feature. ([a138e76](https://github.com/mozilla/fxa-auth-db-mysql/commit/a138e76))

<a name="0.72.0"></a>

# [0.72.0](https://github.com/mozilla/fxa-auth-db-mysql/compare/v0.71.0...v0.72.0) (2016-10-19)

### Bug Fixes

- **securityEvents:** Tweak securityEvents db queries based on @jrgm feedback ([ffa5561](https://github.com/mozilla/fxa-auth-db-mysql/commit/ffa5561))

<a name="0.71.0"></a>

# [0.71.0](https://github.com/mozilla/fxa-auth-db-mysql/compare/v0.70.0...v0.71.0) (2016-10-05)

### Bug Fixes

- **travis:** drop node 0.10 test config ([c1b1841](https://github.com/mozilla/fxa-auth-db-mysql/commit/c1b1841))

### chore

- **travis:** add node 6 explicitly to travis (#175) r=vladikoff ([c1556ab](https://github.com/mozilla/fxa-auth-db-mysql/commit/c1556ab))

### Features

- **unblock:** add unblockCode support ([12fb9df](https://github.com/mozilla/fxa-auth-db-mysql/commit/12fb9df))

<a name="0.70.0"></a>

# [0.70.0](https://github.com/mozilla/fxa-auth-db-mysql/compare/v0.69.0...v0.70.0) (2016-09-24)

### Bug Fixes

- **security:** Fix the endpoints for /securityEvents. ([5dfd5f8](https://github.com/mozilla/fxa-auth-db-mysql/commit/5dfd5f8)), closes [#171](https://github.com/mozilla/fxa-auth-db-mysql/issues/171)

### Features

- **db:** return account.email from accountDevices ([b090367](https://github.com/mozilla/fxa-auth-db-mysql/commit/b090367))
- **security:** add security events ([cc31172](https://github.com/mozilla/fxa-auth-db-mysql/commit/cc31172))

<a name="0.69.0"></a>

# [0.69.0](https://github.com/mozilla/fxa-auth-db-mysql/compare/v0.68.0...v0.69.0) (2016-09-09)

### Bug Fixes

- **db:** don't return zombie devices from accountDevices ([6e5c2db](https://github.com/mozilla/fxa-auth-db-mysql/commit/6e5c2db))
- **db:** Fix the typo ([7bfdf91](https://github.com/mozilla/fxa-auth-db-mysql/commit/7bfdf91))
- **db:** Update resetAccount to not delete from accountUnlockCodes ([616602a](https://github.com/mozilla/fxa-auth-db-mysql/commit/616602a))
- **shrinkwrap:** refresh shrinkwrap ([83d94d4](https://github.com/mozilla/fxa-auth-db-mysql/commit/83d94d4))

### feature

- **newrelic:** add optional newrelic integration ([fca7e2e](https://github.com/mozilla/fxa-auth-db-mysql/commit/fca7e2e))

### Refactor

- **db:** Remove account unlock related code. ([340e299](https://github.com/mozilla/fxa-auth-db-mysql/commit/340e299))

<a name="0.68.0"></a>

# [0.68.0](https://github.com/mozilla/fxa-auth-db-mysql/compare/v0.67.0...v0.68.0) (2016-08-24)

### Bug Fixes

- **db:** ensure that devices get deleted with session tokens ([840dda6](https://github.com/mozilla/fxa-auth-db-mysql/commit/840dda6))
- **db:** use an index when deleting device records by sessionToken id. ([f5bbb60](https://github.com/mozilla/fxa-auth-db-mysql/commit/f5bbb60))
- **scripts:** add process.exit to populate script ([7820fdc](https://github.com/mozilla/fxa-auth-db-mysql/commit/7820fdc))
- **scripts:** ensure changelog is updated sanely ([24376cc](https://github.com/mozilla/fxa-auth-db-mysql/commit/24376cc))

### Features

- **scripts:** add device records to the populate script ([c235696](https://github.com/mozilla/fxa-auth-db-mysql/commit/c235696))

# 0.67.0

- fix(deps): update dev dependencies #143
- fix(deps): update prod dependencies #144
- chore(readme): update travis status badge url
- fix(tests): switch coverage tool, add coveralls #145
- chore(deps): update to latest request and sinon #148
- feat(db): Remove account lockout #147
- fix(db): remove createAccountResetToken stored procedure and endpoint #154
- refactor(db): remove openId #153
- feat(db): Record whether we _must_ verify each unverified token #155

# 0.63.0

- feat(db): implement verification state for key fetch tokens #138
- chore(travis): drop node 0.12 support #139
- feat(reminders): add verification reminders #127
- chore(mozlog): update from mozlog@2.0.3 to 2.0.5 #140
- chore(scripts): sort scripts alphabetically #140
- chore(shrinkwrap): add "npm run shrinkwrap" script #140

# 0.62.0

- feat(mx-stats): Add a script to print stats on popular mail providers #134
- feat(db): store push keys according to the current implementation #133
- feat(db): implement new token verification logic #132

# 0.59.0

- fix(logging): log connection config and charset info at startup #131
- fix(tests): adjust notifier tests monkeypatching to accept mozlog signature #130
- fix(logging): adjust logging method calls to use mozlog signature #130
- fix(tests): enforce mozlog rules in test logger #130

# 0.58.0

- fix(db): expunge devices in resetAccount sproc #128

# 0.57.0

- feat(devices): added sessionWithDevice endpoint
- chore(dependencies): upgrade mozlog to 2.0.3

# 0.55.0

- feat(docker): Additional Dockerfile for self-hosting #121
- docs(contributing): Mention git commit guidelines #122

# train-53

- chore(deps): Update mysql package dependency to latest version #112
- fix(tests): Upgrade test runner and fix some test declarations #112

# train-51

- fix(travis): build and test on 0.10, 0.12 and 4.x, and allow failure on >= 5.x
- chore(shrinkwrap): update npm-shrinkwrap.json

# train-50.1

- fix(db): fix memory-store initialisation of device fields to null #117
- fix(version): print out constructor class name; adds /**version** alias #118

# train-50

- chore(nsp): re-added shrinkwrap validation to travis
- fix(server): fix bad route parameter name
- feat(db): update devices to match new requirements

# train-49

- reverted some dependencies to previous versions due to #113

# train-48

- feat(db): add device registration and management endpoints #110

# train-46

- feat(db): add endpoint to return a user's sessions #102
- feat(db): return accountCreatedAt from sessionToken stored procedure #105
- chore(metadata): Update package metadata for stand-alone server lib. #106

# train-45

- fix(metrics): measure request count and time in perf tests - #97
- fix(metrics): append delimiter to metrics output - #94
- chore(version): generate legacy-format output for ./config/version.json - #101
- chore(metrics): add script for creating dummy session tokens - #100
- chore(metrics): report latency in performance tests - #99
- chore(eslint): change complexity rule - #96
- chore(metrics): add scripts for perf-testing metrics queries - #88

# train-44

- There are no longer separate fxa-auth-db-mysql and fxa-auth-db-server repositories - assemble all db repos - #56
- preliminary support for authenticating with OpenID - #78
- feat(db): add script for reporting metrics #80
- feat(db): store user agent and last-access time in sessionTokens - #65
- refactor(config): Use human-readable duration values in config - #62
- fix(tests): used a randomized openid url - #92
- fix(db): default user-agent fields to null in memory backend - #90
- fix(server): prevent insane bufferization of non-hex parameters - #89
- chore(configs): eliminate sub-directory dotfiles - #69
- chore(package): expose scripts for running and testing db-mem - #71
- chore(project): merge db-server project admin/config stuff to top level - #74
- chore(docs): update readme and api docs for merged repos - #76
- reshuffle package.json (use file paths, not file: url) - #77
- chore(coverage): exclude fxa-auth-db-server/node_modules from coverage checks - #82

# train-42

- fix(tests): pass server object to backend tests - #63
- refactor(db): remove verifyHash from responses - #48
- chore(shrinkwrap): update shrinkwrap for verifyHash removal - #61
- chore(shrinkwrap): update shrinkwrap, principally to head of fxa-auth-db-server - #63

# train-41

- feat(api): Return the account email address on passwordChangeToken - #59
- chore(travis): Tell Travis to use #fxa-bots - #60

# train-40

- fix(notifications): always return a promise from db.processUnpublishedEvents, fixes #49 - #52
- fix(npm): Update npm-shrinkwrap to include the last version of fxa-auth-db-server - #50
- chore(cleanup): Fixed some syntax errors reported by ESLint - #55
- fix(db): Return 400 on incorrect password - #53
- refactor(db): Remove old stored procedures that are no longer used - #57

# train-39

- fix(npm): Update npm-shrinkwrap to include the last version of fxa-auth-db-server - #50
- Added checkPassword_1 stored procedure - #45
- Use array for Mysql read() bound parameters - #45
- chore(license): Update license to be SPDX compliant - #46

# train-37

- refactor(lib): move most things into lib/
- build(travis): Test on both io.js v1 and v2
- chore(shrinkwrap): update shrinkwrap picking up lib changes in fxa-auth-db-server

# train-36

- refactor(db): Change table access in stored procedures to be consistent - #36
- fix(db): Fix reverse patches 8->7 and 9->8 - #38
- fix(package): Remove uuid completely since no longer needed - #37
- chore(package): Update to mysql-patcher@0.7.0 - #39
- chore(copyright): Update to grunt-copyright v0.2.0 - #40
- chore(test): Test on node.js v0.10, v0.12 and the latest io.js - #41

# train-35

- there was no train-35 for fxa-auth-db-mysql

# train-34

- feat(events): Publish account events to notification server in a background loop - #25
  - Note: this feature is disabled by default (see 'config.notifications.publishUrl'),
    and will not be enabled in train-34
- fix(notifier): allow us to use the json secret key from the auth-server directly for the notifier - #29
- fix(db): do not set createdAt, verifierSetAt or normalizedEmail here - #31
- fix(logging): load the logger from the new location - #32
- fix(release): add tasks "grunt version" and "grunt version:patch" to - #34
- chore(tests): Remove console logging during test run - #25
- chore(tests): Don't assume log.info message order during tests - #25
- chore(tests): Remove some apparently-unused files in 'test' directory - #25
- chore(package.json): add extra fields related to the repo - #30
- chore(shrinkwrap): update shrinkwrap - #33

# train-33

- Log account activity events for later publishing to notification service - #20
- Fix tests to do more reliable error-message detection - #20
- Correctly pass pool name when getting a connection - #23
- Use mozlog for logging - #21
- Log memory-usage stats emitted by fxa-auth-db-server - #24
- Some documentation and packaging tweaks - #17, #18

# train-32

- Add ability to mark an account as "locked" for security reasons - #7
- Add support for docker-based development workflow - #13

# train-31

- Only fail with a DB patch level less than the one expected
- (hotfix) regenerated npm-shrinkwrap.json that uses the correct version of fxa-auth-db-server - #15<|MERGE_RESOLUTION|>--- conflicted
+++ resolved
@@ -1,15 +1,13 @@
-<<<<<<< HEAD
 ## 1.147.0
 
 ### Bug fixes
 
 - build: npm audit fix (4839fcc5e)
 - db: Reset `keysChangedAt` to NULL if we don't know its correct value. (89a8423d4)
-=======
+
 ## 1.146.4
 
 No changes.
->>>>>>> d4e6280b
 
 ## 1.146.3
 
