--- conflicted
+++ resolved
@@ -1329,46 +1329,6 @@
   var SECURITY_EVENT_NAMES = {
     'account.create': 1,
     'account.login': 2,
-<<<<<<< HEAD
-    'account.reset': 3
-  }
-
-  var CREATE_SECURITY_EVENT = 'CALL createSecurityEvent_3(?, ?, ?, ?, ?)'
-  MySql.prototype.createSecurityEvent = function (data) {
-    var uid = data.uid
-    var tokenId = data.tokenId
-    var nameId = SECURITY_EVENT_NAMES[data.name]
-    var ipAddr = ipHmac(this.ipHmacKey, uid, data.ipAddr)
-    return this.write(CREATE_SECURITY_EVENT, [uid, tokenId, nameId, ipAddr, Date.now()])
-  }
-
-  var FETCH_SECURITY_EVENTS = 'CALL fetchSecurityEvents_1(?, ?)'
-  MySql.prototype.securityEvents = function (where) {
-    var uid = where.id
-
-    var ipAddr = ipHmac(this.ipHmacKey, uid, where.ipAddr)
-    return this.read(FETCH_SECURITY_EVENTS, [uid, ipAddr])
-      .then(
-        function (result) {
-          return result[0]
-        }
-      )
-  }
-
-  const FETCH_SECURITY_EVENTS_BY_UID = 'CALL fetchSecurityEventsByUid_1(?)'
-  MySql.prototype.securityEventsByUid = function (uid) {
-    return this.read(FETCH_SECURITY_EVENTS_BY_UID, [uid])
-      .then(result => result[0])
-  }
-
-  const DELETE_SECURITY_EVENTS_BY_UID = 'CALL deleteSecurityEventsByUid_1(?)'
-  MySql.prototype.deleteSecurityEventsByUid = function (uid) {
-    return this.write(DELETE_SECURITY_EVENTS_BY_UID, [uid])
-  }
-
-  const CREATE_EMAIL_BOUNCE = 'CALL createEmailBounce_1(?, ?, ?, ?)'
-  MySql.prototype.createEmailBounce = function (data) {
-=======
     'account.reset': 3,
   };
 
@@ -1399,9 +1359,19 @@
     });
   };
 
+  const FETCH_SECURITY_EVENTS_BY_UID = 'CALL fetchSecurityEventsByUid_1(?)';
+  MySql.prototype.securityEventsByUid = function (uid) {
+    return this.read(FETCH_SECURITY_EVENTS_BY_UID, [uid])
+      .then(result => result[0]);
+  };
+
+  const DELETE_SECURITY_EVENTS_BY_UID = 'CALL deleteSecurityEventsByUid_1(?)';
+  MySql.prototype.deleteSecurityEventsByUid = function (uid) {
+    return this.write(DELETE_SECURITY_EVENTS_BY_UID, [uid]);
+  };
+
   const CREATE_EMAIL_BOUNCE = 'CALL createEmailBounce_1(?, ?, ?, ?)';
   MySql.prototype.createEmailBounce = function(data) {
->>>>>>> 19692d6d
     const args = [
       data.email,
       dbUtil.mapEmailBounceType(data.bounceType),
