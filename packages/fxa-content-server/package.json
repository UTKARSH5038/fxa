{
    "name": "fxa-content-server",
    "version": "1.151.5",
    "description": "Firefox Accounts Content Server",
    "scripts": {
        "build-production": "NODE_ENV=production grunt build",
        "postinstall": "cp server/config/local.json-dist server/config/local.json && scripts/download_l10n.sh",
        "lint": "npm-run-all --parallel lint:*",
        "audit": "npm audit --json | audit-filter --nsp-config=.nsprc --audit=-",
        "lint:eslint": "eslint app server tests --cache",
        "start": "node scripts/check-local-config && grunt server",
        "start-dev-debug": "node scripts/check-local-config && node --inspect server/bin/fxa-content-server.js",
        "start-production": "NODE_ENV=production grunt build && CONFIG_FILES=server/config/local.json,server/config/production.json grunt serverproc:dist",
        "start-remote": "scripts/run_remote_dev.sh",
        "test": "node tests/intern.js --unit=true",
        "test-circle": "node tests/intern.js --suites=circle --fxaAuthRoot=https://fxaci.dev.lcip.org/auth --fxaEmailRoot=http://restmail.net --fxaOAuthApp=https://oauth-fxaci.dev.lcip.org --fxaUntrustedOauthApp=https://321done-fxaci.dev.lcip.org --fxaProduction=true --bailAfterFirstFailure=true",
        "test-functional": "node tests/intern.js",
        "test-functional-oauth": "node tests/intern.js --grep='oauth'",
        "test-latest": "SKIP_MOCHA=true node tests/intern.js --fxaAuthRoot=https://latest.dev.lcip.org/auth/v1 --fxaContentRoot=https://latest.dev.lcip.org/ --fxaEmailRoot=http://restmail.net --fxaOAuthApp=https://123done-latest.dev.lcip.org/ --fxaUntrustedOauthApp=https://321done-latest.dev.lcip.org/ --fxaProduction=true --fxaToken=https://token.dev.lcip.org/1.0/sync/1.5",
        "test-pairing": "node tests/intern.js --suites=pairing",
        "test-pairing-circle": "node tests/intern.js --suites=pairing --fxaAuthRoot=https://fxaci.dev.lcip.org/auth --fxaEmailRoot=http://restmail.net --fxaOAuthApp=https://123done-fxaci.dev.lcip.org/ --fxaProduction=true --bailAfterFirstFailure=true",
        "test-server": "node tests/intern.js --suites=server",
        "test-travis": "node tests/intern.js --suites=travis",
        "format": "prettier '**' --write"
    },
    "repository": {
        "type": "git",
        "url": "https://github.com/mozilla/fxa.git"
    },
    "homepage": "https://github.com/mozilla/fxa/tree/master/packages/fxa-content-server",
    "bugs": "https://github.com/mozilla/fxa/issues",
    "author": "Mozilla (https://mozilla.org/)",
    "license": "MPL-2.0",
    "dependencies": {
        "@babel/core": "7.7.4",
        "@babel/plugin-proposal-class-properties": "7.7.4",
        "@babel/plugin-syntax-dynamic-import": "7.7.4",
        "@babel/preset-env": "7.7.4",
        "@babel/preset-react": "^7.0.0",
        "@babel/preset-typescript": "^7.3.3",
        "@sentry/browser": "5.6.3",
        "autoprefixer": "9.0.1",
        "awesome-typescript-loader": "^5.2.1",
        "babel-loader": "8.0.6",
        "backbone": "^1.4.0",
        "backbone.cocktail": "git://github.com/onsi/cocktail.git#87971c88e2e4f904a0984b5f236ee5dbb21ddb4a",
        "base32-decode": "1.0.0",
        "base64url": "3.0.0",
        "body-parser": "1.18.2",
        "cache-loader": "^3.0.1",
        "chosen-js": "git://github.com/chenba/chosen.git#4c8a155",
        "connect-cachify": "0.0.17",
        "consolidate": "0.14.5",
        "convict": "1.5.0",
        "cookie-parser": "1.4.3",
        "css-loader": "1.0.0",
        "duration-js": "3.6.0",
        "es6-promise": "4.2.4",
        "expose-loader": "0.7.5",
        "express": "4.16.2",
        "extract-loader": "2.0.1",
        "file-loader": "1.1.11",
        "fxa-common-password-list": "0.0.4",
        "fxa-crypto-relier": "2.3.0",
        "fxa-js-client": "^1.0.21",
        "fxa-mustache-loader": "0.0.2",
        "fxa-pairing-channel": "1.0.1",
        "got": "6.7.1",
        "grunt": "1.0.4",
        "grunt-babel": "6.0.0",
        "grunt-cdn": "0.6.5",
        "grunt-contrib-clean": "1.1.0",
        "grunt-contrib-concat": "1.0.1",
        "grunt-contrib-copy": "1.0.0",
        "grunt-contrib-cssmin": "3.0.0",
        "grunt-contrib-htmlmin": "2.4.0",
        "grunt-file-rev": "1.0.2",
        "grunt-po2json": "git://github.com/shane-tomlinson/grunt-po2json.git#2f415c8",
        "grunt-remarkable": "1.1.0",
        "grunt-sri": "0.0.5",
        "grunt-text-replace": "0.4.0",
        "grunt-usemin": "3.1.1",
        "grunt-z-schema": "0.1.0",
        "handlebars": "^4.5.2",
        "helmet": "3.21.1",
        "i18n-abide": "0.0.26",
        "joi": "^14.3.1",
        "jquery": "3.4.0",
        "jquery-modal": "git://github.com/shane-tomlinson/jquery-modal.git#0576775d1b4590314b114386019f4c7421c77503",
        "jquery-simulate": "1.0.2",
        "jquery-ui": "1.12.1",
        "jquery-ui-touch-punch-amd": "1.0.0",
        "js-md5": "0.6.0",
        "jsxgettext-recursive-next": "1.1.0",
        "legal-docs": "git://github.com/mozilla/legal-docs.git#master",
        "load-grunt-tasks": "3.5.2",
        "lodash": "4.17.13",
        "mailcheck": "1.1.1",
        "mkdirp": "0.5.1",
        "mocha": "4.0.1",
        "morgan": "1.9.1",
        "mozlog": "2.2.0",
        "mustache": "2.3.0",
        "node-sass": "4.12.0",
        "node-uuid": "1.4.8",
        "node-vat": "0.0.9",
        "normalize.css": "3.0.1",
        "on-headers": "1.0.1",
        "photon-colors": "1.0.3",
        "postcss-cli": "6.0.0",
        "postcss-loader": "2.1.6",
        "raven": "2.6.1",
        "react": "^16.8.6",
        "react-dom": "^16.8.6",
        "sass-loader": "7.0.3",
        "serve-static": "1.13.1",
        "source-map": "^0.7.3",
        "source-map-loader": "^0.2.4",
        "speed-trap": "0.0.10",
        "thread-loader": "^2.1.2",
        "time-grunt": "1.4.0",
        "typescript": "^3.5.1",
        "ua-parser-js": "git://github.com/vladikoff/ua-parser-js.git#fxa-version",
        "uglifyjs-webpack-plugin": "1.2.7",
        "underscore": "1.8.3",
        "webpack": "^4.41.2",
        "webpack-cli": "^3.3.10"
    },
    "devDependencies": {
<<<<<<< HEAD
        "@babel/cli": "7.6.2",
=======
        "@babel/cli": "7.7.4",
>>>>>>> fa177e97
        "@sentry/webpack-plugin": "1.8.1",
        "@testing-library/react": "^8.0.4",
        "@types/backbone": "^1.4.1",
        "audit-filter": "^0.5.0",
        "babel-eslint": "9.0.0",
        "babel-plugin-dynamic-import-webpack": "1.0.2",
        "chai": "^4.2.0",
        "css": "2.2.3",
        "eslint": "6.6.0",
        "eslint-plugin-fxa": "2.0.1",
        "firefox-profile": "1.2.0",
        "grunt-ban-word": "0.1.1",
        "grunt-copyright": "0.3.0",
        "grunt-htmllint": "0.3.0",
        "grunt-jsonlint": "1.0.7",
        "grunt-newer": "1.2.0",
        "grunt-sass-lint": "0.2.0",
        "grunt-todo": "0.5.0",
        "htmlparser2": "3.9.0",
        "install": "0.12.1",
        "intern": "^4.5.0",
        "jsqr": "1.2.0",
        "npm-run-all": "4.1.5",
        "otplib": "7.1.0",
        "prettier": "^1.18.2",
        "proxyquire": "1.7.4",
        "request": "2.88.0",
        "request-promise": "4.2.0",
        "sinon": "4.5.0",
        "upng-js": "2.1.0",
        "webpack-dev-middleware": "^3.7.2",
        "xmlhttprequest": "git://github.com/zaach/node-XMLHttpRequest.git#onerror",
        "yargs": "^15.0.2"
    },
    "engines": {
        "node": ">=10",
        "npm": ">=6.4.1"
    },
    "readmeFilename": "README.md"
}<|MERGE_RESOLUTION|>--- conflicted
+++ resolved
@@ -127,11 +127,7 @@
         "webpack-cli": "^3.3.10"
     },
     "devDependencies": {
-<<<<<<< HEAD
-        "@babel/cli": "7.6.2",
-=======
         "@babel/cli": "7.7.4",
->>>>>>> fa177e97
         "@sentry/webpack-plugin": "1.8.1",
         "@testing-library/react": "^8.0.4",
         "@types/backbone": "^1.4.1",
